/**
 * designer.js V3.1 - Process Simulator Designer
 * FIXES:
 * - ✅ Improved style preservation (fixes grey valve body appearing white)
 * - ✅ Better SVG class scoping to prevent style bleed
 * - ✅ Consistent SVG path resolution with exporter
 * - ✅ Uses sprite system with <use> instances
 * - ✅ Parses and stores ports from SVGs
 * - ✅ Centers components properly for port alignment
 */

class ProcessDesigner {
  constructor(canvasId, options = {}) {
    this.canvas = document.getElementById(canvasId);
    if (!this.canvas) throw new Error(`Canvas element #${canvasId} not found`);

    this.baseUrl = options.baseUrl || 'https://sco314.github.io/tank-sim/';
    this.components = new Map();
    this.connections = new Map();
    this.selectedComponent = null;
    this.selectedTool = 'select'; // 'select' or 'connect'
    this.dragState = null;
    this.connectionState = null;
    
    this._symbolRegistry = new Map();
    this._portCache = new Map(); // Cache parsed ports per component type

    this._init();
  }

  async _init() {
    this._setupLayers();
    this._setupEventListeners();
    await this._buildSprite();
    this._populateComponentPalette();
    console.log('✅ Designer initialized');
  }

  _setupLayers() {
    this.connectionsLayer = this.canvas.querySelector('#connectionsLayer');
    this.componentsLayer = this.canvas.querySelector('#componentsLayer');
    if (!this.connectionsLayer || !this.componentsLayer) {
      console.error('Required SVG layers not found');
    }
  }

  /**
   * Build sprite from component library
   */
  async _buildSprite() {
    const lib = window.COMPONENT_LIBRARY || {};
    const defsEl = document.getElementById('component-sprite');
    if (!defsEl) {
      console.warn('No component-sprite defs element found');
      return;
    }

    const needed = new Map();
    const symbols = [];

    // Collect all component types from library
    for (const [key, def] of Object.entries(lib)) {
      const type = def.type || key;

      // Handle components with visual variants (feed/drain)
      if (def.visualVariants) {
        for (const [variantName, variantDef] of Object.entries(def.visualVariants)) {
          const assetPath = variantDef.svgPath;
          if (!assetPath) continue;

          const symbolId = `sym-${type}-${variantName}`;
          if (!needed.has(assetPath)) {
            needed.set(assetPath, { symbolId, type: `${type}-${variantName}`, def: variantDef, baseType: type });
          }
        }
      } else {
        // Regular components
        const assetPath = this._resolveSvgAssetPath(type, { orientation: 'R' }, def);
        if (!assetPath) continue;

        const symbolId = `sym-${type.replace(/\s+/g, '_')}`;
        if (!needed.has(assetPath)) {
          needed.set(assetPath, { symbolId, type, def });
        }
      }
    }

    // Fetch and process each SVG
    for (const [assetPath, meta] of needed.entries()) {
      const url = this._ensureAbsoluteUrl(assetPath);
      try {
        const res = await fetch(url, { cache: 'no-cache' });
        if (!res.ok) continue;

        const svgText = await res.text();
        const viewBox = (svgText.match(/viewBox="([^"]+)"/) || [])[1] || '0 0 100 100';
        const inner = this._extractSvgInner(svgText);
<<<<<<< HEAD
        
        // IMPORTANT: Preserve original styles, then scope IDs and classes
        const prefixed = this._prefixSvgIds(inner, meta.symbolId);
        const scopedContent = this._scopeSvgStylesPreserving(prefixed, meta.symbolId);
=======
>>>>>>> dcabc490

        // Detect special grouping for artwork/labels (used by pumps so labels never mirror)
        const artworkRegex = new RegExp(`<g[^>]*id="${meta.symbolId}-artwork"[^>]*>[\\s\\S]*?<\/g>`, 'i');
        const labelsRegex = new RegExp(`<g[^>]*id="${meta.symbolId}-labels"[^>]*>[\\s\\S]*?<\/g>`, 'i');
<<<<<<< HEAD
        const artworkMatch = scopedContent.match(artworkRegex);
        const labelsMatch = scopedContent.match(labelsRegex);
=======
        const artworkMatch = scoped.match(artworkRegex);
        const labelsMatch = scoped.match(labelsRegex);
>>>>>>> dcabc490

        let registryValue = meta.symbolId;

        if (artworkMatch) {
          const artworkSymbolId = `${meta.symbolId}-artwork`;
          symbols.push(`<symbol id="${artworkSymbolId}" viewBox="${viewBox}">${artworkMatch[0]}</symbol>`);

          registryValue = { artwork: artworkSymbolId };

          if (labelsMatch) {
            const labelsSymbolId = `${meta.symbolId}-labels`;
            symbols.push(`<symbol id="${labelsSymbolId}" viewBox="${viewBox}">${labelsMatch[0]}</symbol>`);
            registryValue.labels = labelsSymbolId;
          }
        } else {
<<<<<<< HEAD
          symbols.push(`<symbol id="${meta.symbolId}" viewBox="${viewBox}">${scopedContent}</symbol>`);
=======
          symbols.push(`<symbol id="${meta.symbolId}" viewBox="${viewBox}">${scoped}</symbol>`);
>>>>>>> dcabc490
        }

        // Parse and cache ports
        const ports = this._extractPortsFromSvg(svgText, viewBox);
        if (Object.keys(ports).length > 0) {
          this._portCache.set(meta.type, ports);
          console.log(`✅ Cached ${Object.keys(ports).length} ports for ${meta.type}:`, ports);
        }

        this._symbolRegistry.set(meta.type, registryValue);
      } catch (e) {
        console.warn(`Failed to load SVG: ${assetPath}`, e);
      }
    }

    defsEl.innerHTML = symbols.join('\n');
    console.log(`✅ Built sprite with ${symbols.length} symbols`);
  }

  /**
   * Resolve SVG asset path (matches exporter logic EXACTLY)
   */
  _resolveSvgAssetPath(type, comp, template) {
    // Priority 1: explicit svgPath (most specific)
    if (template?.svgPath) return template.svgPath;
    
    // Priority 2: svg.path (legacy support)
    if (template?.svg?.path) return template.svg.path;
    
    // Priority 3: svg as string (legacy support)
    if (typeof template?.svg === 'string') {
      // Check if it's already a full path
      if (template.svg.startsWith('assets/')) return template.svg;
      // Otherwise prepend assets/
      return 'assets/' + template.svg;
    }

    // Priority 4: Auto-detect based on type and orientation
    const t = String(type).toLowerCase();
    const o = String(comp?.orientation || 'R').toUpperCase();
    const base = 'assets/';

    if (t.includes('tank')) return base + 'Tankstoragevessel-01.svg';

    if (t.includes('valve')) {
      if (o === 'L') return base + 'Valve-Icon-handle-left-01.svg';
      if (o === 'R') return base + 'Valve-Icon-handle-right-01.svg';
      if (o === 'U') return base + 'Valve-Icon-handle-up-01.svg';
      if (o === 'D') return base + 'Valve-Icon-handle-up-01.svg'; // Down = reuse up + rotate
      return base + 'Valve-Icon-handle-up-01.svg'; // Default to up
    }

    if (t.includes('pump')) {
      if (o === 'L') return base + 'cent-pump-inlet-left-01.svg';
      return base + 'cent-pump-inlet-right-01.svg';
    }

    return null;
  }

  /**
   * Extract SVG inner content
   */
  _extractSvgInner(svgText) {
    const open = svgText.indexOf('>');
    const close = svgText.lastIndexOf('</svg>');
    if (open === -1 || close === -1 || close <= open) return svgText;
    return svgText.slice(open + 1, close).trim();
  }

  /**
   * Prefix SVG IDs to avoid collisions
   */
  _prefixSvgIds(content, prefix) {
    content = content.replace(/\bid="([^"]+)"/g, (m, id) => {
      if (id.startsWith(prefix) || id.startsWith('cp_') || id.startsWith('sym-')) return m;
      return `id="${prefix}-${id}"`;
    });
    content = content.replace(/url\(#([^)]+)\)/g, (m, id) => {
      if (id.startsWith(prefix) || id.startsWith('cp_') || id.startsWith('sym-')) return m;
      return `url(#${prefix}-${id})`;
    });
    content = content.replace(/href="#([^"]+)"/g, (m, id) => {
      if (id.startsWith(prefix) || id.startsWith('cp_') || id.startsWith('sym-')) return m;
      return `href="#${prefix}-${id}"`;
    });
    return content;
  }

  /**
   * Scope SVG styles while PRESERVING original inline styles and attributes
   * FIXED: This now preserves fill, stroke, and other style attributes
   */
  _scopeSvgStylesPreserving(content, ns) {
    // Scope class names (but don't touch inline styles)
    content = content.replace(/class="([^"]+)"/g, (_, classes) => {
      const mapped = classes.split(/\s+/).map(c =>
        /^cls-\d+$/i.test(c) ? `${ns}-${c}` : c
      ).join(' ');
      return `class="${mapped}"`;
    });

    // Scope CSS selectors in <style> tags
    content = content.replace(
      /<style[^>]*>([\s\S]*?)<\/style>/g,
      (match, css) => {
        // Scope class selectors
        let scopedCss = css.replace(/\.cls-(\d+)/g, `.${ns}-cls-$1`);
        return `<style>${scopedCss}</style>`;
      }
    );

    // IMPORTANT: Do NOT strip inline fill, stroke, or style attributes
    // The original code preserved these, and that's correct!
    
    return content;
  }

  /**
   * Extract ports from SVG
   */
  _extractPortsFromSvg(svgText, viewBox) {
    try {
      const vb = (viewBox || '0 0 100 100').split(/\s+/).map(Number);
      const [vx, vy, vw, vh] = vb.length === 4 ? vb : [0, 0, 100, 100];
      const ports = {};
      const items = [];
      const numericPorts = [];

      const re1 = /(<[^>]+data-port="([^"]+)"[^>]*>)/g;
      let m;
      while ((m = re1.exec(svgText))) { items.push(m[1]); }

      const re2 = /(<[^>]+id="((?:cp_|P_|PORT_)[^"]+)"[^>]*>)/g;
      while ((m = re2.exec(svgText))) { items.push(m[1]); }

      const re3 = /(<[^>]+id="cp(\d+)"[^>]*>)/g;
      while ((m = re3.exec(svgText))) { items.push(m[1]); }

      for (const tag of items) {
        let name = (tag.match(/data-port="([^"]+)"/) || [])[1]
                 || (tag.match(/id="cp_([^"]+)"/) || [])[1]
                 || (tag.match(/id="P_([^"]+)"/) || [])[1]
                 || (tag.match(/id="PORT_([^"]+)"/) || [])[1]
                 || (tag.match(/id="cp(\d+)"/) || [])[1];

        if (!name) continue;

        let cx = tag.match(/\bcx="([^"]+)"/);
        let cy = tag.match(/\bcy="([^"]+)"/);
        let x = tag.match(/\bx="([^"]+)"/);
        let y = tag.match(/\by="([^"]+)"/);
        let px = null, py = null;

        if (cx && cy) { px = parseFloat(cx[1]); py = parseFloat(cy[1]); }
        else if (x && y) { px = parseFloat(x[1]); py = parseFloat(y[1]); }

        if (px == null || py == null) continue;

        const nx = ((px - vx) / vw) * 100;
        const ny = ((py - vy) / vh) * 100;

        if (/^\d+$/.test(name)) {
          numericPorts.push({ num: name, x: nx, y: ny, rawX: px });
        } else {
          ports[name.trim().toUpperCase()] = { x: nx, y: ny };
        }
      }

      if (numericPorts.length === 2) {
        numericPorts.sort((a, b) => a.rawX - b.rawX);
        ports.P_IN = { x: numericPorts[0].x, y: numericPorts[0].y };
        ports.P_OUT = { x: numericPorts[1].x, y: numericPorts[1].y };
      } else if (numericPorts.length > 0) {
        numericPorts.forEach(n => {
          ports[`CP${n.num}`] = { x: n.x, y: n.y };
        });
      }

      return ports;
    } catch (e) {
      console.warn('Port extraction failed:', e);
      return {};
    }
  }

  /**
   * Ensure absolute URL
   */
  _ensureAbsoluteUrl(path) {
    if (/^https?:\/\//i.test(path)) return path;
    return (this.baseUrl.replace(/\/$/, '') + '/' + path.replace(/^\//, ''));
  }

  /**
   * Get orientation transform matrix
   * R = Right (default, no transform)
   * L = Left (flip horizontal)
   * U = Up (rotate -90°)
   * D = Down (rotate 90°)
   */
  _getOrientationTransform(orient) {
    const o = String(orient || 'R').toUpperCase();
    switch (o) {
      case 'L': return 'scale(-1, 1)'; // Flip horizontal
      case 'U': return 'rotate(-90)';  // Rotate up
      case 'D': return 'rotate(90)';   // Rotate down
      case 'R':
      default:  return '';             // Right (no transform)
    }
  }

  /**
   * Get complete transform for a component
   * Transform order: translate → orientation → scale
   */
  _getComponentTransform(comp) {
    const orient = String(comp.config?.orientation || comp.orientation || 'R').toUpperCase();
    const scale = comp.config?.scale || 1.0;

    let orientTransform = this._getOrientationTransform(orient);
    const scaleTransform = scale !== 1.0 ? `scale(${scale})` : '';
    let labelCompensation = null;

    const typeKey = String(comp.type || comp.key || '').toLowerCase();
    if (typeKey.includes('pump')) {
      if (orient === 'L') {
        orientTransform = '';
      } else if (orient === 'R') {
        orientTransform = 'scale(-1, 1)';
        labelCompensation = 'scale(-1, 1)';
      }
    }

<<<<<<< HEAD
    const combined = [orientTransform, scaleTransform].filter(t => t).join(' ');
=======
    const typeKey = String(comp.type || comp.key || '').toLowerCase();
    if (typeKey.includes('pump')) {
      if (orient === 'L') {
        orientTransform = '';
      } else if (orient === 'R') {
        orientTransform = 'scale(-1, 1)';
      }
    }

    const combined = [orientTransform, scaleTransform].filter(t => t).join(' ');
    const labelOnly = [scaleTransform].filter(t => t).join(' ');
>>>>>>> dcabc490

    return {
      outer: `translate(${comp.x}, ${comp.y})`,
      inner: combined || null,
      artwork: combined || null,
<<<<<<< HEAD
      labels: combined || null,
      labelComp: labelCompensation,
=======
      labels: labelOnly || null,
>>>>>>> dcabc490
      orientation: orient
    };
  }

  /**
   * Populate component palette
   */
  _populateComponentPalette() {
    const palette = document.getElementById('componentPalette');
    if (!palette) return;

    const lib = window.COMPONENT_LIBRARY || {};
    const categories = window.CATEGORIES || {};

    let html = '';
    for (const [catName, catData] of Object.entries(categories)) {
      html += `<div class="component-category">
        <div class="category-header">
          <span class="category-icon">${catData.icon}</span>
          <span class="category-name">${catData.name}</span>
        </div>
        <div class="category-items">`;

      for (const compKey of catData.components) {
        const def = lib[compKey];
        if (!def) continue;

        html += `<div 
          class="component-item" 
          draggable="true"
          data-component-type="${def.type}"
          data-component-key="${compKey}"
        >
          <span class="component-icon">${def.icon}</span>
          <span class="component-label">${def.name}</span>
        </div>`;
      }

      html += `</div></div>`;
    }

    palette.innerHTML = html;

    // Add drag event listeners
    palette.querySelectorAll('.component-item').forEach(item => {
      item.addEventListener('dragstart', (e) => {
        e.dataTransfer.setData('componentType', e.target.dataset.componentType);
        e.dataTransfer.setData('componentKey', e.target.dataset.componentKey);
      });
    });
  }

  /**
   * Setup event listeners
   */
  _setupEventListeners() {
    // Tool buttons
    const selectTool = document.getElementById('selectTool');
    const connectTool = document.getElementById('connectTool');
    if (selectTool) selectTool.addEventListener('click', () => this.setTool('select'));
    if (connectTool) connectTool.addEventListener('click', () => this.setTool('connect'));

    // Canvas drop
    this.canvas.addEventListener('dragover', (e) => {
      e.preventDefault();
    });

    this.canvas.addEventListener('drop', (e) => {
      e.preventDefault();
      const componentType = e.dataTransfer.getData('componentType');
      const componentKey = e.dataTransfer.getData('componentKey');
      if (!componentType) return;

      const rect = this.canvas.getBoundingClientRect();
      const viewBox = this.canvas.viewBox.baseVal;
      const scaleX = viewBox.width / rect.width;
      const scaleY = viewBox.height / rect.height;
      
      const x = Math.round((e.clientX - rect.left) * scaleX + viewBox.x);
      const y = Math.round((e.clientY - rect.top) * scaleY + viewBox.y);

      this.addComponent(componentType, x, y, { key: componentKey });
    });

    // Canvas mouse events
    this.canvas.addEventListener('mousedown', (e) => this._onCanvasMouseDown(e));
    this.canvas.addEventListener('mousemove', (e) => this._onCanvasMouseMove(e));
    this.canvas.addEventListener('mouseup', (e) => this._onCanvasMouseUp(e));

    // Canvas click (for selection in select mode only)
    this.canvas.addEventListener('click', (e) => {
      // Only handle selection in select mode
      if (this.selectedTool === 'select') {
        const target = e.target.closest('.component');
        if (target) {
          this.selectComponent(target.id);
        } else {
          this.selectComponent(null);
        }
      }
    });

    // Clear button
    const clearBtn = document.getElementById('clearBtn');
    if (clearBtn) clearBtn.addEventListener('click', () => this.clearCanvas());

    // Keyboard shortcuts for transform operations
    document.addEventListener('keydown', (e) => {
      // Only handle shortcuts when a component is selected and not typing in an input
      if (!this.selectedComponent || e.target.tagName === 'INPUT' || e.target.tagName === 'SELECT') {
        return;
      }

      const comp = this.components.get(this.selectedComponent);
      if (!comp) return;

      switch (e.key.toLowerCase()) {
        case 'h': // Flip horizontal
          e.preventDefault();
          this.flipComponent(this.selectedComponent);
          console.log('Flipped component (H)');
          break;

        case 'r': // Rotate
          e.preventDefault();
          if (e.shiftKey) {
            this.rotateComponent(this.selectedComponent, 'ccw');
            console.log('Rotated CCW (Shift+R)');
          } else {
            this.rotateComponent(this.selectedComponent, 'cw');
            console.log('Rotated CW (R)');
          }
          break;

        case '=':
        case '+': // Grow
          e.preventDefault();
          this.scaleComponent(this.selectedComponent, 0.1);
          console.log('Increased scale (+)');
          break;

        case '-':
        case '_': // Shrink
          e.preventDefault();
          this.scaleComponent(this.selectedComponent, -0.1);
          console.log('Decreased scale (-)');
          break;

        case '1': // 50% scale
          e.preventDefault();
          this.setComponentScale(this.selectedComponent, 0.5);
          break;

        case '2': // 75% scale
          e.preventDefault();
          this.setComponentScale(this.selectedComponent, 0.75);
          break;

        case '3': // 100% scale
          e.preventDefault();
          this.setComponentScale(this.selectedComponent, 1.0);
          break;

        case '4': // 150% scale
          e.preventDefault();
          this.setComponentScale(this.selectedComponent, 1.5);
          break;

        case 'delete':
        case 'backspace': // Delete component
          e.preventDefault();
          this.deleteComponent(this.selectedComponent);
          console.log('Deleted component (Delete)');
          break;
      }
    });

    // Grid toggle
    const gridToggle = document.getElementById('gridToggle');
    const gridRect = document.getElementById('gridRect');
    if (gridToggle && gridRect) {
      gridToggle.addEventListener('change', (e) => {
        gridRect.style.display = e.target.checked ? 'block' : 'none';
      });
    }
  }

  /**
   * Add component to canvas
   */
  addComponent(type, x, y, options = {}) {
    const id = options.id || `${type}_${Date.now()}`;
    const lib = window.COMPONENT_LIBRARY || {};
    const compKey = options.key || type;
    const def = lib[compKey] || {};

    const component = {
      id,
      type,
      key: compKey,
      name: def.name || type,
      x,
      y,
      orientation: options.orientation || def.defaultConfig?.orientation || 'R',
      ports: def.connectionPoints || [],
      config: { ...def.defaultConfig, ...options.config }
    };

    this.components.set(id, component);
    this._renderComponent(component);
    this._updateStats();

    return component;
  }

  /**
   * Render component on canvas
   * Uses nested transform groups: outer (translate) + inner (orient + scale)
   */
  _renderComponent(comp) {
    // Get the correct symbol ID (handle visual variants)
    let symbolId = this._symbolRegistry.get(comp.type);

    // Check for visual variant (feed/drain with chemistry/pumpjack/refinery)
    if (comp.config?.visual) {
      const variantKey = `${comp.type}-${comp.config.visual}`;
      if (this._symbolRegistry.has(variantKey)) {
        symbolId = this._symbolRegistry.get(variantKey);
      }
    }

    if (!symbolId) {
      console.warn(`No symbol found for type: ${comp.type}`, comp);
      return;
    }

    const lib = window.COMPONENT_LIBRARY || {};
    const def = lib[comp.key] || {};
    const size = def.imageSize || { w: 100, h: 100, x: -50, y: -50 };

    // Get transforms
    const transforms = this._getComponentTransform(comp);

    // Outer group: position (translate)
    const g = document.createElementNS('http://www.w3.org/2000/svg', 'g');
    g.id = comp.id;
    g.classList.add('component');
    g.setAttribute('data-type', comp.type);
    g.setAttribute('data-orientation', comp.config?.orientation || comp.orientation || 'L');
    g.setAttribute('transform', transforms.outer);
    g.setAttribute('data-orientation', transforms.orientation || 'R');

<<<<<<< HEAD
    const createUse = (hrefId, className, extraTransform = null) => {
=======
    const createUse = (hrefId, className) => {
>>>>>>> dcabc490
      const use = document.createElementNS('http://www.w3.org/2000/svg', 'use');
      use.setAttributeNS('http://www.w3.org/1999/xlink', 'href', `#${hrefId}`);
      use.setAttribute('width', size.w);
      use.setAttribute('height', size.h);
      use.setAttribute('x', size.x);
      use.setAttribute('y', size.y);
      use.classList.add(className);
      use.setAttribute('vector-effect', 'non-scaling-stroke');
<<<<<<< HEAD
      if (extraTransform) {
        use.setAttribute('transform', extraTransform);
      }
=======
>>>>>>> dcabc490
      return use;
    };

    if (symbolId && typeof symbolId === 'object') {
      if (symbolId.artwork) {
        const artFrame = document.createElementNS('http://www.w3.org/2000/svg', 'g');
        artFrame.classList.add('comp-frame');
        if (transforms.artwork) {
          artFrame.setAttribute('transform', transforms.artwork);
        }
        artFrame.appendChild(createUse(symbolId.artwork, 'comp-skin'));
        g.appendChild(artFrame);
      }

      if (symbolId.labels) {
        const labelFrame = document.createElementNS('http://www.w3.org/2000/svg', 'g');
        labelFrame.classList.add('comp-label-frame');
        if (transforms.labels) {
          labelFrame.setAttribute('transform', transforms.labels);
        }
<<<<<<< HEAD
        labelFrame.appendChild(createUse(symbolId.labels, 'comp-skin-label', transforms.labelComp));
=======
        labelFrame.appendChild(createUse(symbolId.labels, 'comp-skin-label'));
>>>>>>> dcabc490
        g.appendChild(labelFrame);
      }
    } else {
      const frame = document.createElementNS('http://www.w3.org/2000/svg', 'g');
      frame.classList.add('comp-frame');
      if (transforms.inner) {
        frame.setAttribute('transform', transforms.inner);
      }
      frame.appendChild(createUse(symbolId, 'comp-skin'));
      g.appendChild(frame);
    }

    // Add label text below component
    if (comp.label || comp.name) {
      const label = document.createElementNS('http://www.w3.org/2000/svg', 'text');
      label.classList.add('component-label');
      label.setAttribute('x', '0');
      label.setAttribute('y', size.y + size.h + 20); // Position below component
      label.setAttribute('text-anchor', 'middle');
      label.setAttribute('font-size', '12');
      label.setAttribute('fill', '#94a3b8');
      label.setAttribute('pointer-events', 'none');
      label.textContent = comp.label || comp.name || '';
      g.appendChild(label);
    }

    this.componentsLayer.appendChild(g);
  }

  /**
   * Get port position for a component (with transform support)
   */
  _getPortPosition(comp, portName) {
    const ports = this._portCache.get(comp.type) || {};
    const port = ports[portName?.toUpperCase()];

    const lib = window.COMPONENT_LIBRARY || {};
    const def = lib[comp.key] || {};
    const size = def.imageSize || { w: 100, h: 100, x: -50, y: -50 };

    if (port) {
      // Convert from 0-100 space to actual local position
      let lx = (port.x - 50) * (size.w / 100);
      let ly = (port.y - 50) * (size.h / 100);

      // Apply orientation transform
      const orient = String(comp.config?.orientation || comp.orientation || 'R').toUpperCase();
      const typeKey = String(comp.type || comp.key || '').toLowerCase();
      const isPump = typeKey.includes('pump');
      switch (orient) {
        case 'L': // Flip horizontal (most components)
          if (!isPump) {
            lx = -lx;
          }
          break;
        case 'R':
          if (isPump) {
            lx = -lx;
          }
          break;
        case 'U': // Rotate -90° (up)
          [lx, ly] = [ly, -lx];
          break;
        case 'D': // Rotate 90° (down)
          [lx, ly] = [-ly, lx];
          break;
      }

      // Apply scale
      const scale = comp.config?.scale || 1.0;
      lx *= scale;
      ly *= scale;

      // Return world position
      return { x: comp.x + lx, y: comp.y + ly };
    }

    // Fallback to component center
    return { x: comp.x, y: comp.y };
  }

  /**
   * Update component transform and refresh rendering
   */
  updateComponentTransform(compId, updates) {
    const comp = this.components.get(compId);
    if (!comp) return;

    // Update config
    if (updates.orientation !== undefined) {
      comp.config.orientation = updates.orientation;
      comp.orientation = updates.orientation;
    }
    if (updates.scale !== undefined) {
      comp.config.scale = Math.max(0.25, Math.min(4.0, updates.scale));
    }

    // Re-render component
    const el = document.getElementById(compId);
    if (el) el.remove();
    this._renderComponent(comp);

    // Update all connected lines
    this.connections.forEach(conn => {
      const [fromId] = conn.from.split('.');
      const [toId] = conn.to.split('.');
      if (fromId === compId || toId === compId) {
        const lineEl = document.getElementById(conn.id);
        if (lineEl) lineEl.remove();
        this._renderConnection(conn);
      }
    });

    // Re-select if this was selected
    if (this.selectedComponent === compId) {
      this.selectComponent(compId);
    }
  }

  /**
   * Flip component horizontally (toggle R ↔ L)
   */
  flipComponent(compId) {
    const comp = this.components.get(compId);
    if (!comp) return;

    const current = comp.config?.orientation || comp.orientation || 'R';
    const newOrient = current === 'R' ? 'L' : 'R';

    this.updateComponentTransform(compId, { orientation: newOrient });
  }

  /**
   * Rotate component (R → U → L → D → R)
   */
  rotateComponent(compId, direction = 'cw') {
    const comp = this.components.get(compId);
    if (!comp) return;

    const current = comp.config?.orientation || comp.orientation || 'R';
    const cycle = direction === 'cw' ? ['R', 'D', 'L', 'U'] : ['R', 'U', 'L', 'D'];
    const idx = cycle.indexOf(current);
    const newOrient = cycle[(idx + 1) % 4];

    this.updateComponentTransform(compId, { orientation: newOrient });
  }

  /**
   * Scale component
   */
  scaleComponent(compId, delta) {
    const comp = this.components.get(compId);
    if (!comp) return;

    const current = comp.config?.scale || 1.0;
    const newScale = current + delta;

    this.updateComponentTransform(compId, { scale: newScale });
  }

  /**
   * Set component scale to specific value
   */
  setComponentScale(compId, scale) {
    this.updateComponentTransform(compId, { scale });
  }

  /**
   * Add connection between components
   */
  addConnection(fromComp, toComp, options = {}) {
    const id = options.id || `conn_${Date.now()}`;
    const fromPort = options.fromPort || 'outlet';
    const toPort = options.toPort || 'inlet';

    const connection = {
      id,
      from: `${fromComp.id}.${fromPort}`,
      to: `${toComp.id}.${toPort}`,
      ...options
    };

    this.connections.set(id, connection);
    this._renderConnection(connection);
    this._updateStats();

    return connection;
  }

  /**
   * Render connection line
   */
  _renderConnection(conn) {
    const [fromId, fromPort] = conn.from.split('.');
    const [toId, toPort] = conn.to.split('.');
    
    const fromComp = this.components.get(fromId);
    const toComp = this.components.get(toId);
    
    if (!fromComp || !toComp) return;

    const p1 = this._getPortPosition(fromComp, fromPort);
    const p2 = this._getPortPosition(toComp, toPort);

    const line = document.createElementNS('http://www.w3.org/2000/svg', 'line');
    line.id = conn.id;
    line.classList.add('connection');
    line.setAttribute('x1', p1.x);
    line.setAttribute('y1', p1.y);
    line.setAttribute('x2', p2.x);
    line.setAttribute('y2', p2.y);
    line.setAttribute('stroke', '#93c5fd');
    line.setAttribute('stroke-width', '3');

    this.connectionsLayer.appendChild(line);
  }

  /**
   * Select component
   */
  selectComponent(id) {
    // Deselect previous
    if (this.selectedComponent) {
      const prev = document.getElementById(this.selectedComponent);
      if (prev) prev.classList.remove('selected');
    }

    this.selectedComponent = id;

    if (id) {
      const el = document.getElementById(id);
      if (el) el.classList.add('selected');
      
      const comp = this.components.get(id);
      if (comp) this._showProperties(comp);
    } else {
      this._clearProperties();
    }
  }

  /**
   * Show properties panel for component
   */
  _showProperties(comp) {
    const panel = document.getElementById('propertiesContent');
    if (!panel) return;

    const lib = window.COMPONENT_LIBRARY || {};
    const def = lib[comp.key] || {};

    // Read actual orientation from component (no default - should always have a value)
    const currentOrient = comp.config?.orientation || comp.orientation || 'L';
    const currentScale = comp.config?.scale || 1.0;
    const scalePercent = Math.round(currentScale * 100);

    let html = `<div class="properties-form">
      <h3>${comp.name}</h3>
      <div class="form-field">
        <label>ID:</label>
        <input type="text" value="${comp.id}" readonly>
      </div>
      <div class="form-field">
        <label>Type:</label>
        <input type="text" value="${comp.type}" readonly>
      </div>
      <div class="form-field">
        <label>Position:</label>
        <input type="text" value="(${comp.x}, ${comp.y})" readonly>
      </div>

      <div class="form-field">
        <label>Label:</label>
        <input type="text" id="comp-label-input" value="${comp.label || ''}" placeholder="Enter label text...">
      </div>

      <!-- Transform Controls -->
      <div class="transform-section">
        <h4>Transform</h4>

        <div class="form-field">
          <label>Orientation:</label>
          <div class="transform-controls">
            <button class="btn btn-icon" onclick="designer.flipComponent('${comp.id}')" title="Flip Horizontal (H)">⬅️➡️</button>
            <button class="btn btn-icon" onclick="designer.rotateComponent('${comp.id}', 'ccw')" title="Rotate CCW (Shift+R)">↺</button>
            <button class="btn btn-icon" onclick="designer.rotateComponent('${comp.id}', 'cw')" title="Rotate CW (R)">↻</button>
            <span class="orient-indicator">${currentOrient}</span>
          </div>
        </div>

        <div class="form-field">
          <label>Scale:</label>
          <div class="transform-controls">
            <button class="btn btn-icon" onclick="designer.scaleComponent('${comp.id}', -0.1)" title="Shrink (-)">−</button>
            <span class="scale-value">${scalePercent}%</span>
            <button class="btn btn-icon" onclick="designer.scaleComponent('${comp.id}', 0.1)" title="Grow (+)">+</button>
          </div>
          <div class="scale-presets">
            <button class="btn btn-sm" onclick="designer.setComponentScale('${comp.id}', 0.5)">50%</button>
            <button class="btn btn-sm" onclick="designer.setComponentScale('${comp.id}', 0.75)">75%</button>
            <button class="btn btn-sm" onclick="designer.setComponentScale('${comp.id}', 1.0)">100%</button>
            <button class="btn btn-sm" onclick="designer.setComponentScale('${comp.id}', 1.5)">150%</button>
            <button class="btn btn-sm" onclick="designer.setComponentScale('${comp.id}', 2.0)">200%</button>
          </div>
        </div>
      </div>`;

    // Add editable properties
    if (def.properties) {
      html += `<div class="config-section"><h4>Configuration</h4>`;
      for (const prop of def.properties) {
        if (prop.type === 'select') {
          // Handle select dropdowns
          html += `<div class="form-field">
            <label>${prop.label}:</label>
            <select data-prop="${prop.name}">`;
          for (const opt of (prop.options || [])) {
            const selected = (comp.config[prop.name] || prop.default) === opt.value ? 'selected' : '';
            html += `<option value="${opt.value}" ${selected}>${opt.label}</option>`;
          }
          html += `</select></div>`;
        } else {
          // Handle text/number inputs
          html += `<div class="form-field">
            <label>${prop.label}:</label>
            <input
              type="${prop.type}"
              value="${comp.config[prop.name] || prop.default}"
              data-prop="${prop.name}"
              min="${prop.min || ''}"
              max="${prop.max || ''}"
              step="${prop.step || ''}">
          </div>`;
        }
      }
      html += `</div>`;
    }

    html += `<button class="btn btn-danger" onclick="designer.deleteComponent('${comp.id}')">Delete</button>
    </div>`;

    panel.innerHTML = html;

    // Add property change listeners
    panel.querySelectorAll('[data-prop]').forEach(input => {
      input.addEventListener('change', (e) => {
        const propName = e.target.dataset.prop;
        let value = e.target.value;
        if (e.target.type === 'number') {
          value = parseFloat(value);
        }
        comp.config[propName] = value;
        console.log(`Updated ${comp.id}.${propName} = ${value}`);

        // If visual variant changed, re-render
        if (propName === 'visual') {
          this.updateComponentTransform(comp.id, {});
        }
      });
    });

    // Add label change listener
    const labelInput = document.getElementById('comp-label-input');
    if (labelInput) {
      labelInput.addEventListener('input', (e) => {
        comp.label = e.target.value;
        console.log(`Updated ${comp.id} label = "${comp.label}"`);

        // Update the label text in the SVG
        const compEl = document.getElementById(comp.id);
        if (compEl) {
          const labelEl = compEl.querySelector('.component-label');
          if (labelEl) {
            labelEl.textContent = comp.label || comp.name || '';
          }
        }
      });
    }
  }

  /**
   * Clear properties panel
   */
  _clearProperties() {
    const panel = document.getElementById('propertiesContent');
    if (!panel) return;

    panel.innerHTML = `<div class="empty-state">
      <div class="empty-icon">📋</div>
      <p>Select a component to edit its properties</p>
    </div>`;
  }

  /**
   * Delete component
   */
  deleteComponent(id) {
    // Remove component
    this.components.delete(id);
    const el = document.getElementById(id);
    if (el) el.remove();

    // Remove associated connections
    for (const [connId, conn] of this.connections.entries()) {
      if (conn.from.startsWith(id) || conn.to.startsWith(id)) {
        this.connections.delete(connId);
        const connEl = document.getElementById(connId);
        if (connEl) connEl.remove();
      }
    }

    this.selectComponent(null);
    this._updateStats();
  }

  /**
   * Set active tool
   */
  setTool(tool) {
    // Cancel any connection in progress
    this._cancelConnection();

    this.selectedTool = tool;

    // Update UI
    document.querySelectorAll('.tool-btn').forEach(btn => btn.classList.remove('active'));
    const btn = document.getElementById(`${tool}Tool`);
    if (btn) btn.classList.add('active');

    // Update cursor
    this.canvas.style.cursor = tool === 'connect' ? 'crosshair' : 'default';

    console.log(`Tool switched to: ${tool}`);
  }

  /**
   * Clear canvas
   */
  clearCanvas() {
    if (!confirm('Clear all components and connections?')) return;

    this.components.clear();
    this.connections.clear();
    this.componentsLayer.innerHTML = '';
    this.connectionsLayer.innerHTML = '';
    this.selectComponent(null);
    this._updateStats();
  }

  /**
   * Update stats display
   */
  _updateStats() {
    const compCount = document.getElementById('componentCount');
    const connCount = document.getElementById('connectionCount');
    
    if (compCount) compCount.textContent = `Components: ${this.components.size}`;
    if (connCount) connCount.textContent = `Connections: ${this.connections.size}`;
  }

  /**
   * Canvas mouse handlers for dragging and connecting
   */
  _onCanvasMouseDown(e) {
    // Handle select tool - dragging
    if (this.selectedTool === 'select') {
      const target = e.target.closest('.component');
      if (!target) return;

      const id = target.id;
      const comp = this.components.get(id);
      if (!comp) return;

      this.dragState = {
        component: comp,
        startX: e.clientX,
        startY: e.clientY,
        compX: comp.x,
        compY: comp.y
      };
    }

    // Handle connect tool - start connection
    if (this.selectedTool === 'connect') {
      const target = e.target.closest('.component');
      if (!target) {
        // Clicked on empty space - cancel connection
        this._cancelConnection();
        return;
      }

      const id = target.id;
      const comp = this.components.get(id);
      if (!comp) return;

      if (!this.connectionState) {
        // Start new connection
        this.connectionState = {
          fromComponent: comp,
          fromPort: this._detectDefaultPort(comp, 'outlet')
        };

        // Visual feedback - highlight source component
        target.classList.add('connection-source');
        console.log(`Connection started from ${comp.name} (${comp.id})`);
      } else {
        // Complete connection
        const toPort = this._detectDefaultPort(comp, 'inlet');

        // Don't allow self-connections
        if (this.connectionState.fromComponent.id === comp.id) {
          alert('Cannot connect a component to itself');
          this._cancelConnection();
          return;
        }

        // Create the connection
        this.addConnection(
          this.connectionState.fromComponent,
          comp,
          {
            fromPort: this.connectionState.fromPort,
            toPort: toPort
          }
        );

        console.log(`Connection created: ${this.connectionState.fromComponent.name} → ${comp.name}`);
        this._cancelConnection();
      }
    }
  }

  _onCanvasMouseMove(e) {
    // Update mouse position display
    const rect = this.canvas.getBoundingClientRect();
    const viewBox = this.canvas.viewBox.baseVal;
    const scaleX = viewBox.width / rect.width;
    const scaleY = viewBox.height / rect.height;

    const x = Math.round((e.clientX - rect.left) * scaleX + viewBox.x);
    const y = Math.round((e.clientY - rect.top) * scaleY + viewBox.y);

    const mousePos = document.getElementById('mousePos');
    if (mousePos) mousePos.textContent = `X: ${x}, Y: ${y}`;

    // Handle dragging in select mode
    if (this.dragState) {
      const dx = (e.clientX - this.dragState.startX) * scaleX;
      const dy = (e.clientY - this.dragState.startY) * scaleY;

      this.dragState.component.x = Math.round(this.dragState.compX + dx);
      this.dragState.component.y = Math.round(this.dragState.compY + dy);

      this._updateComponentPosition(this.dragState.component);
      return;
    }

    // Show connection preview in connect mode
    if (this.selectedTool === 'connect' && this.connectionState) {
      this._updateConnectionPreview(x, y);
    }
  }

  _onCanvasMouseUp(e) {
    this.dragState = null;
  }

  /**
   * Detect default port for a component based on type
   */
  _detectDefaultPort(comp, preferredType) {
    // Check if component has port definitions
    const lib = window.COMPONENT_LIBRARY || {};
    const def = lib[comp.key] || {};

    if (def.connectionPoints && def.connectionPoints.length > 0) {
      // Try to find a port matching the preferred type
      const port = def.connectionPoints.find(p =>
        p.name === preferredType || p.type === preferredType
      );
      if (port) return port.name;

      // Otherwise return first available port
      return def.connectionPoints[0].name;
    }

    // Fallback to standard port names based on type
    const type = comp.type.toLowerCase();
    if (preferredType === 'outlet') {
      if (type.includes('feed')) return 'outlet';
      if (type.includes('tank')) return 'bottom';
      if (type.includes('pump')) return 'outlet';
      if (type.includes('valve')) return 'outlet';
      return 'outlet';
    } else {
      if (type.includes('drain')) return 'inlet';
      if (type.includes('tank')) return 'top';
      if (type.includes('pump')) return 'inlet';
      if (type.includes('valve')) return 'inlet';
      return 'inlet';
    }
  }

  /**
   * Update connection preview line
   */
  _updateConnectionPreview(mouseX, mouseY) {
    if (!this.connectionState) return;

    // Remove old preview line
    const oldPreview = document.getElementById('connection-preview');
    if (oldPreview) oldPreview.remove();

    // Get source port position
    const fromPos = this._getPortPosition(
      this.connectionState.fromComponent,
      this.connectionState.fromPort
    );

    // Create preview line
    const line = document.createElementNS('http://www.w3.org/2000/svg', 'line');
    line.id = 'connection-preview';
    line.setAttribute('x1', fromPos.x);
    line.setAttribute('y1', fromPos.y);
    line.setAttribute('x2', mouseX);
    line.setAttribute('y2', mouseY);
    line.setAttribute('stroke', '#fbbf24');
    line.setAttribute('stroke-width', '2');
    line.setAttribute('stroke-dasharray', '5,5');
    line.setAttribute('opacity', '0.8');
    line.style.pointerEvents = 'none';

    this.connectionsLayer.appendChild(line);
  }

  /**
   * Cancel connection in progress
   */
  _cancelConnection() {
    // Remove preview line
    const preview = document.getElementById('connection-preview');
    if (preview) preview.remove();

    // Remove source highlight
    if (this.connectionState?.fromComponent) {
      const sourceEl = document.getElementById(this.connectionState.fromComponent.id);
      if (sourceEl) sourceEl.classList.remove('connection-source');
    }

    this.connectionState = null;
  }

  /**
   * Update component position after drag
   */
  _updateComponentPosition(comp) {
    const el = document.getElementById(comp.id);
    if (!el) return;

    const orient = String(comp.orientation || 'R').toUpperCase();
    let rot = 0;
    if (/valve/i.test(comp.type) && orient === 'D') rot = 180;
    
    el.setAttribute('transform', `translate(${comp.x}, ${comp.y}) rotate(${rot})`);

    // Update connected pipes
    for (const [connId, conn] of this.connections.entries()) {
      if (conn.from.startsWith(comp.id) || conn.to.startsWith(comp.id)) {
        const line = document.getElementById(connId);
        if (line) {
          const [fromCompId, fromPort] = conn.from.split('.');
          const [toCompId, toPort] = conn.to.split('.');
          const fromComp = this.components.get(fromCompId);
          const toComp = this.components.get(toCompId);
          
          if (fromComp && toComp) {
            const p1 = this._getPortPosition(fromComp, fromPort);
            const p2 = this._getPortPosition(toComp, toPort);
            line.setAttribute('x1', p1.x);
            line.setAttribute('y1', p1.y);
            line.setAttribute('x2', p2.x);
            line.setAttribute('y2', p2.y);
          }
        }
      }
    }
  }

  /**
   * Get design data for export
   */
  getDesignData() {
    return {
      name: 'My Process Design',
      components: Array.from(this.components.values()),
      connections: Array.from(this.connections.values())
    };
  }

  /**
   * Load design data
   */
  loadDesign(data) {
    this.clearCanvas();

    // Load components
    for (const comp of data.components || []) {
      this.addComponent(comp.type, comp.x, comp.y, comp);
    }

    // Load connections
    for (const conn of data.connections || []) {
      const [fromId] = conn.from.split('.');
      const [toId] = conn.to.split('.');
      const fromComp = this.components.get(fromId);
      const toComp = this.components.get(toId);
      if (fromComp && toComp) {
        this.addConnection(fromComp, toComp, conn);
      }
    }

    console.log('✅ Design loaded:', data);
  }
}

// Initialize designer when DOM is ready
let designer;
window.addEventListener('DOMContentLoaded', () => {
  designer = new ProcessDesigner('canvas', {
    baseUrl: 'https://sco314.github.io/tank-sim/'
  });
  window.designer = designer; // Make globally accessible
  console.log('✅ Designer v3.1 ready - Style preservation improved');
});<|MERGE_RESOLUTION|>--- conflicted
+++ resolved
@@ -95,24 +95,12 @@
         const svgText = await res.text();
         const viewBox = (svgText.match(/viewBox="([^"]+)"/) || [])[1] || '0 0 100 100';
         const inner = this._extractSvgInner(svgText);
-<<<<<<< HEAD
-        
-        // IMPORTANT: Preserve original styles, then scope IDs and classes
-        const prefixed = this._prefixSvgIds(inner, meta.symbolId);
-        const scopedContent = this._scopeSvgStylesPreserving(prefixed, meta.symbolId);
-=======
->>>>>>> dcabc490
 
         // Detect special grouping for artwork/labels (used by pumps so labels never mirror)
         const artworkRegex = new RegExp(`<g[^>]*id="${meta.symbolId}-artwork"[^>]*>[\\s\\S]*?<\/g>`, 'i');
         const labelsRegex = new RegExp(`<g[^>]*id="${meta.symbolId}-labels"[^>]*>[\\s\\S]*?<\/g>`, 'i');
-<<<<<<< HEAD
-        const artworkMatch = scopedContent.match(artworkRegex);
-        const labelsMatch = scopedContent.match(labelsRegex);
-=======
         const artworkMatch = scoped.match(artworkRegex);
         const labelsMatch = scoped.match(labelsRegex);
->>>>>>> dcabc490
 
         let registryValue = meta.symbolId;
 
@@ -128,11 +116,7 @@
             registryValue.labels = labelsSymbolId;
           }
         } else {
-<<<<<<< HEAD
-          symbols.push(`<symbol id="${meta.symbolId}" viewBox="${viewBox}">${scopedContent}</symbol>`);
-=======
           symbols.push(`<symbol id="${meta.symbolId}" viewBox="${viewBox}">${scoped}</symbol>`);
->>>>>>> dcabc490
         }
 
         // Parse and cache ports
@@ -367,9 +351,6 @@
       }
     }
 
-<<<<<<< HEAD
-    const combined = [orientTransform, scaleTransform].filter(t => t).join(' ');
-=======
     const typeKey = String(comp.type || comp.key || '').toLowerCase();
     if (typeKey.includes('pump')) {
       if (orient === 'L') {
@@ -381,18 +362,12 @@
 
     const combined = [orientTransform, scaleTransform].filter(t => t).join(' ');
     const labelOnly = [scaleTransform].filter(t => t).join(' ');
->>>>>>> dcabc490
 
     return {
       outer: `translate(${comp.x}, ${comp.y})`,
       inner: combined || null,
       artwork: combined || null,
-<<<<<<< HEAD
-      labels: combined || null,
-      labelComp: labelCompensation,
-=======
       labels: labelOnly || null,
->>>>>>> dcabc490
       orientation: orient
     };
   }
@@ -645,11 +620,7 @@
     g.setAttribute('transform', transforms.outer);
     g.setAttribute('data-orientation', transforms.orientation || 'R');
 
-<<<<<<< HEAD
-    const createUse = (hrefId, className, extraTransform = null) => {
-=======
     const createUse = (hrefId, className) => {
->>>>>>> dcabc490
       const use = document.createElementNS('http://www.w3.org/2000/svg', 'use');
       use.setAttributeNS('http://www.w3.org/1999/xlink', 'href', `#${hrefId}`);
       use.setAttribute('width', size.w);
@@ -658,12 +629,6 @@
       use.setAttribute('y', size.y);
       use.classList.add(className);
       use.setAttribute('vector-effect', 'non-scaling-stroke');
-<<<<<<< HEAD
-      if (extraTransform) {
-        use.setAttribute('transform', extraTransform);
-      }
-=======
->>>>>>> dcabc490
       return use;
     };
 
@@ -684,11 +649,7 @@
         if (transforms.labels) {
           labelFrame.setAttribute('transform', transforms.labels);
         }
-<<<<<<< HEAD
-        labelFrame.appendChild(createUse(symbolId.labels, 'comp-skin-label', transforms.labelComp));
-=======
         labelFrame.appendChild(createUse(symbolId.labels, 'comp-skin-label'));
->>>>>>> dcabc490
         g.appendChild(labelFrame);
       }
     } else {
