--- conflicted
+++ resolved
@@ -96,41 +96,6 @@
         const viewBox = (svgText.match(/viewBox="([^"]+)"/) || [])[1] || '0 0 100 100';
         const inner = this._extractSvgInner(svgText);
 
-<<<<<<< HEAD
-        // Check if SVG has separate artwork and labels groups
-        const hasArtworkGroup = inner.includes('id="artwork"');
-        const hasLabelsGroup = inner.includes('id="labels"');
-
-        if (hasArtworkGroup && hasLabelsGroup) {
-          // Extract artwork group
-          const artworkMatch = inner.match(/<g\s+id="artwork"[^>]*>([\s\S]*?)<\/g>\s*<!--.*?Label group/i);
-          if (artworkMatch) {
-            const artworkContent = artworkMatch[1];
-            const prefixedArtwork = this._prefixSvgIds(artworkContent, `${meta.symbolId}-artwork`);
-            const scopedArtwork = this._scopeSvgStylesPreserving(prefixedArtwork, `${meta.symbolId}-artwork`);
-            symbols.push(`<symbol id="${meta.symbolId}-artwork" viewBox="${viewBox}">${scopedArtwork}</symbol>`);
-            this._symbolRegistry.set(`${meta.type}-artwork`, `${meta.symbolId}-artwork`);
-          }
-
-          // Extract labels group
-          const labelsMatch = inner.match(/<!--.*?Label group.*?-->\s*<g\s+id="labels"[^>]*>([\s\S]*?)<\/g>/i);
-          if (labelsMatch) {
-            const labelsContent = labelsMatch[1];
-            const prefixedLabels = this._prefixSvgIds(labelsContent, `${meta.symbolId}-labels`);
-            const scopedLabels = this._scopeSvgStylesPreserving(prefixedLabels, `${meta.symbolId}-labels`);
-            symbols.push(`<symbol id="${meta.symbolId}-labels" viewBox="${viewBox}">${scopedLabels}</symbol>`);
-            this._symbolRegistry.set(`${meta.type}-labels`, `${meta.symbolId}-labels`);
-          }
-
-          console.log(`✅ Created separate artwork/labels symbols for ${meta.type}`);
-        } else {
-          // IMPORTANT: Preserve original styles, then scope IDs and classes
-          const prefixed = this._prefixSvgIds(inner, meta.symbolId);
-          const scoped = this._scopeSvgStylesPreserving(prefixed, meta.symbolId);
-
-          symbols.push(`<symbol id="${meta.symbolId}" viewBox="${viewBox}">${scoped}</symbol>`);
-          this._symbolRegistry.set(meta.type, meta.symbolId);
-=======
         // Detect special grouping for artwork/labels (used by pumps so labels never mirror)
         const artworkRegex = new RegExp(`<g[^>]*id="${meta.symbolId}-artwork"[^>]*>[\\s\\S]*?<\/g>`, 'i');
         const labelsRegex = new RegExp(`<g[^>]*id="${meta.symbolId}-labels"[^>]*>[\\s\\S]*?<\/g>`, 'i');
@@ -152,7 +117,6 @@
           }
         } else {
           symbols.push(`<symbol id="${meta.symbolId}" viewBox="${viewBox}">${scoped}</symbol>`);
->>>>>>> 3cae8858
         }
 
         // Parse and cache ports
@@ -162,10 +126,7 @@
           console.log(`✅ Cached ${Object.keys(ports).length} ports for ${meta.type}:`, ports);
         }
 
-<<<<<<< HEAD
-=======
         this._symbolRegistry.set(meta.type, registryValue);
->>>>>>> 3cae8858
       } catch (e) {
         console.warn(`Failed to load SVG: ${assetPath}`, e);
       }
@@ -660,54 +621,6 @@
       return use;
     };
 
-<<<<<<< HEAD
-    // Check if we have separate artwork and labels symbols
-    const artworkSymbolId = this._symbolRegistry.get(`${comp.type}-artwork`);
-    const labelsSymbolId = this._symbolRegistry.get(`${comp.type}-labels`);
-
-    if (artworkSymbolId && labelsSymbolId) {
-      // Component has separate artwork and labels - render them separately
-      // Artwork frame: gets orientation + scale transforms
-      const artworkFrame = document.createElementNS('http://www.w3.org/2000/svg', 'g');
-      artworkFrame.classList.add('comp-frame', 'artwork');
-      if (transforms.inner) {
-        artworkFrame.setAttribute('transform', transforms.inner);
-      }
-
-      const artworkUse = document.createElementNS('http://www.w3.org/2000/svg', 'use');
-      artworkUse.setAttributeNS('http://www.w3.org/1999/xlink', 'href', `#${artworkSymbolId}`);
-      artworkUse.setAttribute('width', size.w);
-      artworkUse.setAttribute('height', size.h);
-      artworkUse.setAttribute('x', size.x);
-      artworkUse.setAttribute('y', size.y);
-      artworkUse.classList.add('comp-skin');
-      artworkUse.setAttribute('vector-effect', 'non-scaling-stroke');
-
-      artworkFrame.appendChild(artworkUse);
-      g.appendChild(artworkFrame);
-
-      // Labels frame: gets ONLY scale transform, NO flip
-      const labelsFrame = document.createElementNS('http://www.w3.org/2000/svg', 'g');
-      labelsFrame.classList.add('comp-frame', 'labels');
-      const scale = comp.config?.scale || 1.0;
-      if (scale !== 1.0) {
-        labelsFrame.setAttribute('transform', `scale(${scale})`);
-      }
-
-      const labelsUse = document.createElementNS('http://www.w3.org/2000/svg', 'use');
-      labelsUse.setAttributeNS('http://www.w3.org/1999/xlink', 'href', `#${labelsSymbolId}`);
-      labelsUse.setAttribute('width', size.w);
-      labelsUse.setAttribute('height', size.h);
-      labelsUse.setAttribute('x', size.x);
-      labelsUse.setAttribute('y', size.y);
-      labelsUse.classList.add('comp-skin');
-      labelsUse.setAttribute('vector-effect', 'non-scaling-stroke');
-
-      labelsFrame.appendChild(labelsUse);
-      g.appendChild(labelsFrame);
-    } else {
-      // Regular component - single use element with full transform
-=======
     if (symbolId && typeof symbolId === 'object') {
       if (symbolId.artwork) {
         const artFrame = document.createElementNS('http://www.w3.org/2000/svg', 'g');
@@ -729,27 +642,12 @@
         g.appendChild(labelFrame);
       }
     } else {
->>>>>>> 3cae8858
       const frame = document.createElementNS('http://www.w3.org/2000/svg', 'g');
       frame.classList.add('comp-frame');
       if (transforms.inner) {
         frame.setAttribute('transform', transforms.inner);
       }
-<<<<<<< HEAD
-
-      const use = document.createElementNS('http://www.w3.org/2000/svg', 'use');
-      use.setAttributeNS('http://www.w3.org/1999/xlink', 'href', `#${symbolId}`);
-      use.setAttribute('width', size.w);
-      use.setAttribute('height', size.h);
-      use.setAttribute('x', size.x);
-      use.setAttribute('y', size.y);
-      use.classList.add('comp-skin');
-      use.setAttribute('vector-effect', 'non-scaling-stroke');
-
-      frame.appendChild(use);
-=======
       frame.appendChild(createUse(symbolId, 'comp-skin'));
->>>>>>> 3cae8858
       g.appendChild(frame);
     }
 
