/**
 * exporter.js v5.5 - ACTUAL Color Bleed Fix + Visual Variants
 *
 * CHANGELOG v5.5:
 * - ✅ FIXED: Actual color bleed fix using `color: initial !important` on canvas
 * - ✅ FIXED: Removed incorrect `fill: none` override that broke SVG colors
 * - ✅ NEW: Export CSS matches designer CSS for consistent rendering
 *
 * CHANGELOG v5.4:
 * - ✅ NEW: Support for feed/drain visual variants (chemistry, pumpjack, refinery)
 * - ✅ FIXED: Export full component config (scale, visual, orientation, etc.)
 * - ✅ FIXED: Preserve component size, placement, and style from designer
 *
 * CHANGELOG v5.3:
 * - ✅ FIXED: Uses correct imageSize from componentLibrary (Tank 2x, Valve 1/3)
 * - ✅ FIXED: Preserves SVG fill/stroke attributes (grey valve body)
 * - ✅ FIXED: Consistent SVG path resolution with designer
 * - ✅ Improved style scoping to prevent bleed
 */

(function(global) {
  'use strict';

  const EXPORTER_VERSION = '5.5.0';
  const GITHUB_BASE_URL = 'https://sco314.github.io/tank-sim/';

  // SVG assets mapping (matches designer.js EXACTLY)
  const SVG_ASSETS = {
    Valve: {
      R: 'assets/Valve-Icon-handle-right-01.svg',
      L: 'assets/Valve-Icon-handle-left-01.svg',
      U: 'assets/Valve-Icon-handle-up-01.svg',
      D: 'assets/Valve-Icon-handle-right-01.svg' // Will rotate 180°
    },
    Tank: 'assets/Tankstoragevessel-01.svg',
    Pump: {
      L: 'assets/cent-pump-inlet-left-01.svg',
      R: 'assets/cent-pump-inlet-right-01.svg'
    },
    PumpFixed: {
      L: 'assets/cent-pump-inlet-left-01.svg',
      R: 'assets/cent-pump-inlet-right-01.svg'
    },
    // Visual variants for feed/drain
    Feed: {
      chemistry: 'assets/sourceChemistry.svg',
      pumpjack: 'assets/sourcePumpjack.svg',
      refinery: 'assets/sourceRefinery.svg'
    },
    Drain: {
      chemistry: 'assets/sourceChemistry.svg',
      pumpjack: 'assets/sourcePumpjack.svg',
      refinery: 'assets/sourceRefinery.svg'
    }
  };

  // Component size mapping (from componentLibrary.js)
  const COMPONENT_SIZES = {
    tank: { w: 320, h: 360, x: -160, y: -180 },  // 2x larger
    valve: { w: 25, h: 25, x: -12.5, y: -12.5 },  // 1/3 smaller
    pump: { w: 120, h: 120, x: -60, y: -60 },
    pumpFixed: { w: 120, h: 120, x: -60, y: -60 },
    pumpVariable: { w: 120, h: 120, x: -60, y: -60 },
    pump3Speed: { w: 120, h: 120, x: -60, y: -60 },
    feed: { w: 40, h: 40, x: -20, y: -20 },
    drain: { w: 40, h: 40, x: -20, y: -20 },
    analogGauge: { w: 100, h: 100, x: -50, y: -50 },
    pressureSensor: { w: 40, h: 40, x: -20, y: -20 },
    flowSensor: { w: 40, h: 40, x: -20, y: -20 },
    levelSensor: { w: 40, h: 40, x: -20, y: -20 },
    default: { w: 100, h: 100, x: -50, y: -50 }
  };

  // PNG fallbacks
  const PNG_FALLBACKS = {
    Valve: 'assets/Valve-Icon-Transparent-bg.png',
    Tank: 'assets/Tank-Icon-Transparent-bg.png',
    Pump: 'assets/cent-pump-9-inlet-left.png',
    PumpFixed: 'assets/cent-pump-9-inlet-left.png'
  };

  class SimulatorExporter {
    constructor(designer, options = {}) {
      this.designer = designer;
      this.options = {
        baseUrl: options.baseUrl || GITHUB_BASE_URL,
        fetchTimeout: options.fetchTimeout || 10000
      };

      this.symbolRegistry = new Map();
      this.portIndex = new Map();
      this.fetchedSVGs = new Map();
    }

    /**
     * Main export method with progress callback support
     */
    async exportSimulator(progress = {}) {
      const update = progress.update || (() => {});
      const setDetail = progress.setDetail || (() => {});

      try {
        update('Collecting design data...');
        const design = this._collectDesign();
        
        update('Fetching SVG assets...');
        await this._fetchAllSVGs(design.components, setDetail);
        
        update('Building symbol registry...');
        this._buildSymbolRegistry();
        
        update('Extracting port coordinates...');
        this._extractPortCoordinates();
        
        update('Fetching engine files...');
        const engineCode = await this._fetchEngineFiles(setDetail);
        
        update('Generating HTML...');
        const simName = this._getSimulatorName();
        const html = this._generateHTML(design, engineCode, simName);
        
        update('Export complete!');
        return html;
        
      } catch (error) {
        console.error('❌ Export failed:', error);
        throw error;
      }
    }

    /**
     * Get simulator name from designer
     */
    _getSimulatorName() {
      if (typeof this.designer.getSimulatorName === 'function') {
        return this.designer.getSimulatorName();
      }
      if (this.designer.designMetadata?.name) {
        return this.designer.designMetadata.name;
      }
      return 'My Simulator';
    }

    /**
     * Collect design data from designer
     */
    _collectDesign() {
      const components = [];
      const pipes = [];

      // Try getConfiguration() first (preferred API)
      let designData = null;
      if (typeof this.designer.getConfiguration === 'function') {
        try {
          designData = this.designer.getConfiguration();
          console.log('✅ Got design via getConfiguration()');
        } catch (e) {
          console.warn('⚠️ getConfiguration() failed:', e.message);
        }
      }

      // Collect components
      const compSource = designData?.components || this.designer.components;
      if (compSource) {
        const compIterator = compSource instanceof Map 
          ? compSource 
          : Array.isArray(compSource)
            ? compSource.map((c, i) => [c.id || i, c])
            : Object.entries(compSource || {});
          
        for (const [id, comp] of compIterator) {
          components.push({
            id: comp.id || id,
            type: comp.type || 'Component',
            name: comp.name || comp.type || 'Component',
            x: comp.x || 0,
            y: comp.y || 0,
            orientation: comp.orientation || this._getDefaultOrientation(comp.type),
            ports: comp.ports || {},
            config: comp.config || {}
          });
        }
      }

      // Convert connections to pipes
      const connSource = designData?.connections || this.designer.connections;
      if (connSource && Array.isArray(connSource)) {
        for (const conn of connSource) {
          const fromRef = conn.pipeFrom || 
                         (conn.from && conn.fromPoint ? `${conn.from}.${conn.fromPoint}` : conn.from);
          const toRef = conn.pipeTo || 
                       (conn.to && conn.toPoint ? `${conn.to}.${conn.toPoint}` : conn.to);
          
          if (fromRef && toRef) {
            pipes.push({ 
              id: conn.id || `pipe_${pipes.length}`, 
              from: fromRef, 
              to: toRef 
            });
          }
        }
      }

      if (components.length === 0) {
        throw new Error('No components found in design. Make sure you have added components to the canvas.');
      }

      console.log(`✅ Collected ${components.length} components, ${pipes.length} pipes`);
      return { components, pipes };
    }

    /**
     * Fetch all SVG assets needed for this design
     */
    async _fetchAllSVGs(components, setDetail) {
      const neededAssets = new Set();

      for (const comp of components) {
        const type = comp.type;
        const orient = comp.orientation || 'R';
        const visual = comp.config?.visual; // For feed/drain variants

        // Capitalize first letter for asset lookup
        const assetKey = type.charAt(0).toUpperCase() + type.slice(1);
        const asset = SVG_ASSETS[assetKey] || SVG_ASSETS[type];

        if (typeof asset === 'string') {
          neededAssets.add(asset);
        } else if (asset) {
          // Check for visual variant first (feed/drain)
          if (visual && asset[visual]) {
            neededAssets.add(asset[visual]);
          } else if (asset[orient]) {
            // Otherwise use orientation variant
            neededAssets.add(asset[orient]);
          }
        }
      }

      const fetches = [];
      for (const assetPath of neededAssets) {
        fetches.push(this._fetchSVG(assetPath, setDetail));
      }

      await Promise.all(fetches);
      console.log(`✅ Fetched ${this.fetchedSVGs.size} SVG assets`);
    }

    /**
     * Fetch a single SVG asset
     */
    async _fetchSVG(assetPath, setDetail) {
      if (this.fetchedSVGs.has(assetPath)) return;
      
      const url = this.options.baseUrl + assetPath;
      setDetail && setDetail(assetPath);
      
      try {
        const response = await fetch(url, { 
          method: 'GET',
          cache: 'default'
        });
        
        if (!response.ok) {
          throw new Error(`HTTP ${response.status}`);
        }
        
        const svgText = await response.text();
        this.fetchedSVGs.set(assetPath, svgText);
        console.log(`✅ Fetched ${assetPath}`);
        
      } catch (error) {
        console.warn(`⚠️ Failed to fetch ${assetPath}:`, error.message);
      }
    }

    /**
     * Build symbol registry from fetched SVGs
     * FIXED: Preserves fill/stroke attributes for proper styling
     */
    _buildSymbolRegistry() {
      for (const [assetPath, svgText] of this.fetchedSVGs) {
        const symbolId = this._assetPathToSymbolId(assetPath);
        
        // Extract viewBox from SVG
        const viewBoxMatch = svgText.match(/viewBox="([^"]+)"/);
        const viewBox = viewBoxMatch ? viewBoxMatch[1] : '0 0 100 100';
        
        // Extract inner content (between <svg> and </svg>)
        const inner = this._extractSvgInner(svgText);
        
        // Prefix IDs to avoid collisions
        const prefixed = this._prefixSvgIds(inner, symbolId);
        
        // Scope classes BUT PRESERVE inline styles (fill, stroke, etc.)
        const scoped = this._scopeSvgStylesPreserving(prefixed, symbolId);
        
        this.symbolRegistry.set(assetPath, {
          symbolId,
          viewBox,
          content: scoped,
          type: this._assetPathToType(assetPath)
        });
        
        console.log(`✅ Registered symbol: ${symbolId}`);
      }
    }

    /**
     * Extract SVG inner content
     */
    _extractSvgInner(svgText) {
      const open = svgText.indexOf('>');
      const close = svgText.lastIndexOf('</svg>');
      if (open === -1 || close === -1 || close <= open) return svgText;
      return svgText.slice(open + 1, close).trim();
    }

    /**
     * Prefix SVG IDs to avoid collisions
     */
    _prefixSvgIds(content, prefix) {
      content = content.replace(/\bid="([^"]+)"/g, (m, id) => {
        if (id.startsWith(prefix) || id.startsWith('cp_') || id.startsWith('sym-')) return m;
        return `id="${prefix}-${id}"`;
      });
      content = content.replace(/url\(#([^)]+)\)/g, (m, id) => {
        if (id.startsWith(prefix) || id.startsWith('cp_') || id.startsWith('sym-')) return m;
        return `url(#${prefix}-${id})`;
      });
      content = content.replace(/href="#([^"]+)"/g, (m, id) => {
        if (id.startsWith(prefix) || id.startsWith('cp_') || id.startsWith('sym-')) return m;
        return `href="#${prefix}-${id}"`;
      });
      return content;
    }

    /**
     * Scope SVG styles while PRESERVING original inline styles
     * CRITICAL: This prevents the valve body from appearing white
     */
    _scopeSvgStylesPreserving(content, ns) {
      // Scope class names (but don't touch inline styles)
      content = content.replace(/class="([^"]+)"/g, (_, classes) => {
        const mapped = classes.split(/\s+/).map(c =>
          /^cls-\d+$/i.test(c) ? `${ns}-${c}` : c
        ).join(' ');
        return `class="${mapped}"`;
      });

      // Scope CSS selectors in <style> tags
      content = content.replace(
        /<style[^>]*>([\s\S]*?)<\/style>/g,
        (match, css) => {
          // Scope class selectors
          let scopedCss = css.replace(/\.cls-(\d+)/g, `.${ns}-cls-$1`);
          return `<style>${scopedCss}</style>`;
        }
      );

      // IMPORTANT: Do NOT strip inline fill, stroke, or style attributes!
      // These are what make the valve body grey instead of white.
      
      return content;
    }

    /**
     * Extract port coordinates from SVG
     */
    _extractPortCoordinates() {
      for (const [assetPath, data] of this.symbolRegistry) {
        const svgText = this.fetchedSVGs.get(assetPath);
        if (!svgText) continue;

        const viewBox = data.viewBox;
        const [vx, vy, vw, vh] = viewBox.split(/\s+/).map(Number);
        const ports = {};

        // Find port markers (circles or elements with data-port, id starting with cp_, etc.)
        const portRegex = /<(circle|rect)[^>]+(data-port="([^"]+)"|id="(cp_[^"]+|P_[^"]+|PORT_[^"]+)")/g;
        let match;
        while ((match = portRegex.exec(svgText))) {
          const tag = match[0];
          const portName = match[3] || match[4];
          
          if (!portName) continue;

          // Extract cx/cy or x/y
          const cxMatch = tag.match(/cx="([^"]+)"/);
          const cyMatch = tag.match(/cy="([^"]+)"/);
          const xMatch = tag.match(/\bx="([^"]+)"/);
          const yMatch = tag.match(/\by="([^"]+)"/);

          let px, py;
          if (cxMatch && cyMatch) {
            px = parseFloat(cxMatch[1]);
            py = parseFloat(cyMatch[1]);
          } else if (xMatch && yMatch) {
            px = parseFloat(xMatch[1]);
            py = parseFloat(yMatch[1]);
          }

          if (px != null && py != null) {
            // Normalize to 0-100 range
            const nx = ((px - vx) / vw) * 100;
            const ny = ((py - vy) / vh) * 100;
            
            const cleanName = portName.replace(/^(cp_|P_|PORT_)/, '').toUpperCase();
            ports[cleanName] = { x: nx, y: ny };
          }
        }

        if (Object.keys(ports).length > 0) {
          this.portIndex.set(data.type, ports);
          console.log(`✅ Extracted ${Object.keys(ports).length} ports from ${data.type}:`, ports);
        }
      }
    }

    /**
     * Fetch engine files from GitHub
     */
    async _fetchEngineFiles(setDetail) {
      const files = [
        'js/core/Component.js',
        'js/core/FlowNetwork.js',
        'js/core/ComponentManager.js',
        'js/managers/PipeManager.js',
        'js/managers/ValveManager.js',
        'js/managers/PumpManager.js',
        'js/managers/TankManager.js',
        'js/managers/PressureManager.js'
      ];

      const code = [];
      for (const file of files) {
        const url = this.options.baseUrl + file;
        setDetail && setDetail(file);
        
        try {
          const response = await fetch(url);
          if (!response.ok) {
            console.warn(`⚠️ Failed to fetch ${file}: HTTP ${response.status}`);
            continue;
          }
          
          const text = await response.text();
          code.push(`\n// === ${file} ===\n${text}`);
          console.log(`✅ Fetched ${file}`);
        } catch (error) {
          console.warn(`⚠️ Failed to fetch ${file}:`, error.message);
        }
      }

      return code.join('\n');
    }

    /**
     * Generate complete HTML
     */
    _generateHTML(design, engineCode, simName) {
      const title = this._escapeHtml(simName);
      const defs = this._generateSymbolDefs();
      const components = design.components.map(c => this._generateComponentSVG(c)).join('\n');
      const pipes = this._generatePipesSVG(design.components, design.pipes);
      const designJSON = this._generateDesignJSON(design, simName);
      const bootScript = this._generateBootScript();

      return `<!DOCTYPE html>
<html lang="en">
<head>
  <meta charset="UTF-8">
  <meta name="viewport" content="width=device-width, initial-scale=1.0">
  <title>${title}</title>
  <style>
    * { margin: 0; padding: 0; box-sizing: border-box; }
    body {
      font-family: system-ui, -apple-system, sans-serif;
      background: linear-gradient(135deg, #1e3a8a 0%, #1e293b 100%);
      color: #f1f5f9;
      height: 100vh;
      overflow: hidden;
    }

    #canvas {
      width: 100%;
      height: 100%;
      background: #0f172a;
    }

    /* CRITICAL: Reset color inheritance to prevent theme bleed into SVGs */
    #canvas,
    #canvas svg,
    #canvas svg * {
      color: initial !important;
    }

    .component {
      cursor: pointer;
      transition: opacity 0.2s;
    }
    .component:hover {
      opacity: 0.8;
    }

    .label {
      fill: #94a3b8;
      font-size: 12px;
      pointer-events: none;
    }

    /* Preserve SVG inline styles - let symbol's <style> tags work */
    .comp-skin {
      vector-effect: non-scaling-stroke;
    }

    /* Isolate symbols from each other */
    svg symbol {
      isolation: isolate;
    }

    .comp-frame {
      isolation: isolate;
    }
  </style>
</head>
<body>

<svg id="canvas" viewBox="0 0 1000 600" xmlns="http://www.w3.org/2000/svg">
  <defs>
${defs}
  </defs>
  
  <g id="pipes">
${pipes}
  </g>
  
  <g id="components">
${components}
  </g>
</svg>

<script id="design-data" type="application/json">
${designJSON}
</script>

<script>
${engineCode}
</script>

${bootScript}

</body>
</html>`;
    }

    /**
     * Generate symbol definitions
     */
    _generateSymbolDefs() {
      const defs = [];
      for (const [path, data] of this.symbolRegistry.entries()) {
        defs.push(`    <symbol id="${data.symbolId}" viewBox="${data.viewBox}">
${data.content}
    </symbol>`);
      }
      return defs.join('\n');
    }

    /**
     * Generate SVG for a single component
     * FIXED: Uses correct imageSize from COMPONENT_SIZES
     */
    /**
     * Get orientation transform for component
     */
    _getOrientationTransform(orient) {
      const o = String(orient || 'R').toUpperCase();
      switch (o) {
        case 'L': return 'scale(-1, 1)'; // Flip horizontal
        case 'U': return 'rotate(-90)';  // Rotate up
        case 'D': return 'rotate(90)';   // Rotate down
        case 'R':
        default:  return '';             // Right (no transform)
      }
    }

    /**
     * Get complete transform for a component
     */
    _getComponentTransform(comp) {
      const orient = comp.config?.orientation || comp.orientation || 'R';
      const scale = comp.config?.scale || 1.0;

      const orientTransform = this._getOrientationTransform(orient);
      const scaleTransform = scale !== 1.0 ? `scale(${scale})` : '';

      let innerTransforms = [orientTransform, scaleTransform].filter(t => t).join(' ');

      return {
        outer: `translate(${comp.x|0}, ${comp.y|0})`,
        inner: innerTransforms || null
      };
    }

    _generateComponentSVG(comp) {
      const cleanId = this._sanitizeId(comp.id);
      const type = comp.type || 'Component';
      const label = this._escapeHtml(comp.name || cleanId);

      // Get correct size for this component type
      const typeKey = type.toLowerCase();
      const size = COMPONENT_SIZES[typeKey] || COMPONENT_SIZES.default;

      // Get transforms (bake appearance into export)
      const transforms = this._getComponentTransform(comp);
      const outerTransform = transforms.outer;
      const innerTransform = transforms.inner;

      // Try symbol first
      const orient = comp.config?.orientation || comp.orientation || 'R';
      const visual = comp.config?.visual; // For feed/drain variants
      const symbolData = this._getSymbolForComponent(type, orient, visual);
      if (symbolData) {
        const frameGroup = innerTransform
          ? `<g class="comp-frame" transform="${innerTransform}">
    <use href="#${symbolData.symbolId}" class="comp-skin" vector-effect="non-scaling-stroke" width="${size.w}" height="${size.h}" x="${size.x}" y="${size.y}" />
  </g>`
          : `<use href="#${symbolData.symbolId}" class="comp-skin" vector-effect="non-scaling-stroke" width="${size.w}" height="${size.h}" x="${size.x}" y="${size.y}" />`;

        return `<g id="${cleanId}" class="component ${this._escapeHtml(type)}" transform="${outerTransform}" tabindex="0" role="button">
  ${frameGroup}
  <text class="label" x="0" y="${size.y + size.h + 20}" text-anchor="middle" font-size="12">${label}</text>
</g>`;
      }

      // Try PNG fallback
      const pngUrl = this._getPNGForComponent(type);
      if (pngUrl) {
        const frameGroup = innerTransform
          ? `<g class="comp-frame" transform="${innerTransform}">
    <image href="${pngUrl}" x="${size.x}" y="${size.y}" width="${size.w}" height="${size.h}" />
  </g>`
          : `<image href="${pngUrl}" x="${size.x}" y="${size.y}" width="${size.w}" height="${size.h}" />`;

        return `<g id="${cleanId}" class="component ${this._escapeHtml(type)}" transform="${outerTransform}" tabindex="0" role="button">
  ${frameGroup}
  <text class="label" x="0" y="${size.y - 10}" text-anchor="middle" font-size="12">${label}</text>
</g>`;
      }

      // Fallback to diagnostic box
      return `<g id="${cleanId}" class="component Missing" transform="${outerTransform}">
  <rect x="-20" y="-20" width="40" height="40" fill="#fee" stroke="#c00" stroke-width="2"/>
  <text class="label" x="0" y="-30" text-anchor="middle" font-size="12">${label}</text>
</g>`;
    }

    /**
     * Generate SVG for all pipes
     */
    _generatePipesSVG(components, pipes) {
      if (!pipes || pipes.length === 0) return '';
      
      const byId = new Map(components.map(c => [c.id, c]));
      const paths = [];

      for (const pipe of pipes) {
        const [fromId, fromPort] = this._splitRef(pipe.from);
        const [toId, toPort] = this._splitRef(pipe.to);
        const compA = byId.get(fromId);
        const compB = byId.get(toId);

        if (!compA || !compB) continue;

        const a = this._getPortWorldCoords(compA, fromPort);
        const b = this._getPortWorldCoords(compB, toPort);

        paths.push(`      <path d="M${a.x},${a.y} L${b.x},${b.y}" stroke="#93c5fd" stroke-width="3" fill="none"/>`);
      }

      return paths.join('\n');
    }

    /**
     * Get world coordinates for a component port (with transform support)
     */
    _getPortWorldCoords(comp, portName) {
      const cx = comp.x | 0;
      const cy = comp.y | 0;
      const type = comp.type;

      // Get correct size for this component type
      const typeKey = type.toLowerCase();
      const size = COMPONENT_SIZES[typeKey] || COMPONENT_SIZES.default;

      // Get port coordinates (prefer design, fallback to extracted)
      const ports = comp.ports || this.portIndex.get(type) || {};
      const port = portName && ports[portName];

      if (port) {
        // Convert from 0-100 space to component's local space
        let lx = ((port.x - 50) / 100) * size.w;
        let ly = ((port.y - 50) / 100) * size.h;

        // Apply orientation transform
        const orient = String(comp.config?.orientation || comp.orientation || 'R').toUpperCase();
        switch (orient) {
          case 'L': // Flip horizontal
            lx = -lx;
            break;
          case 'U': // Rotate -90° (up)
            [lx, ly] = [ly, -lx];
            break;
          case 'D': // Rotate 90° (down)
            [lx, ly] = [-ly, lx];
            break;
        }

        // Apply scale
        const scale = comp.config?.scale || 1.0;
        lx *= scale;
        ly *= scale;

        return { x: cx + lx, y: cy + ly };
      }

      // Fallback to component center
      return { x: cx, y: cy };
    }

    /**
     * Generate design JSON
     */
    _generateDesignJSON(design, simName) {
      const config = {
        metadata: {
          exportedAt: new Date().toISOString(),
          exporter: `v${EXPORTER_VERSION}`,
          baseUrl: this.options.baseUrl,
          name: simName
        },
        components: design.components.map(c => ({
          id: c.id,
          name: c.name,
          type: c.type,
          x: c.x,
          y: c.y,
          orientation: c.orientation,
          variant: 'std',
          ports: c.ports,
<<<<<<< HEAD
          config: c.config || {}
=======
          config: c.config || {} // Include full config (scale, visual, etc.)
>>>>>>> a0112c59
        })),
        pipes: design.pipes
      };

      return JSON.stringify(config, null, 2);
    }

    /**
     * Generate gauge controller class
     */
    _generateGaugeController() {
      return `
/**
 * GaugeController - Manages analog gauge displays
 */
class GaugeController {
  constructor(flowNetwork, compManager) {
    this.flowNetwork = flowNetwork;
    this.compManager = compManager;
    this.gauges = new Map();
  }

  /**
   * Initialize gauge from component config
   */
  initGauge(comp) {
    const gaugeEl = document.getElementById(comp.id);
    if (!gaugeEl) return;

    const config = comp.config || {};
    const gauge = {
      id: comp.id,
      element: gaugeEl,
      needleEl: gaugeEl.querySelector('#gaugeNeedle'),
      valueEl: gaugeEl.querySelector('#gaugeValue'),
      unitEl: gaugeEl.querySelector('#gaugeUnit'),
      typeEl: gaugeEl.querySelector('#gaugeType'),
      labelEls: {
        min: gaugeEl.querySelector('#label_min'),
        label_25: gaugeEl.querySelector('#label_25'),
        label_50: gaugeEl.querySelector('#label_50'),
        label_75: gaugeEl.querySelector('#label_75'),
        max: gaugeEl.querySelector('#label_max')
      },
      config: {
        measurementType: config.measurementType || 'pressure',
        minRange: config.minRange || 0,
        maxRange: config.maxRange || 10,
        units: config.units || 'bar',
        decimals: config.decimals !== undefined ? config.decimals : 1
      },
      currentValue: 0
    };

    // Set up scale labels
    this.updateGaugeLabels(gauge);

    // Set units and type
    if (gauge.unitEl) gauge.unitEl.textContent = gauge.config.units;
    if (gauge.typeEl) gauge.typeEl.textContent = gauge.config.measurementType.toUpperCase();

    this.gauges.set(comp.id, gauge);
    console.log('✅ Initialized gauge:', comp.id, gauge.config);
  }

  /**
   * Update gauge scale labels based on range
   */
  updateGaugeLabels(gauge) {
    const { minRange, maxRange, decimals } = gauge.config;
    const range = maxRange - minRange;

    if (gauge.labelEls.min) gauge.labelEls.min.textContent = minRange.toFixed(decimals);
    if (gauge.labelEls.label_25) gauge.labelEls.label_25.textContent = (minRange + range * 0.25).toFixed(decimals);
    if (gauge.labelEls.label_50) gauge.labelEls.label_50.textContent = (minRange + range * 0.5).toFixed(decimals);
    if (gauge.labelEls.label_75) gauge.labelEls.label_75.textContent = (minRange + range * 0.75).toFixed(decimals);
    if (gauge.labelEls.max) gauge.labelEls.max.textContent = maxRange.toFixed(decimals);
  }

  /**
   * Get sensor value from flow network based on measurement type
   */
  getSensorValue(gauge) {
    const { measurementType } = gauge.config;

    // TODO: Connect to actual sensor readings from flow network
    // For now, return simulated values
    switch (measurementType) {
      case 'pressure':
        // Get pressure from connected component
        return Math.random() * gauge.config.maxRange;
      case 'flow':
        // Get flow rate from connected pipe
        return Math.random() * gauge.config.maxRange;
      case 'temperature':
        // Get temperature from connected component
        return gauge.config.minRange + Math.random() * (gauge.config.maxRange - gauge.config.minRange);
      case 'level':
        // Get level from connected tank
        return Math.random() * 100;
      default:
        return 0;
    }
  }

  /**
   * Update a single gauge display
   */
  updateGauge(gauge) {
    const value = this.getSensorValue(gauge);
    const { minRange, maxRange, decimals } = gauge.config;

    // Clamp value to range
    const clampedValue = Math.max(minRange, Math.min(maxRange, value));

    // Calculate needle angle (-135° to +135° = 270° total arc)
    const normalizedValue = (clampedValue - minRange) / (maxRange - minRange);
    const angle = -135 + (normalizedValue * 270);

    // Update needle rotation
    if (gauge.needleEl) {
      gauge.needleEl.setAttribute('transform', \`rotate(\${angle} 100 100)\`);
    }

    // Update value display
    if (gauge.valueEl) {
      gauge.valueEl.textContent = clampedValue.toFixed(decimals);
    }

    gauge.currentValue = clampedValue;
  }

  /**
   * Update all gauges
   */
  updateAll() {
    this.gauges.forEach(gauge => this.updateGauge(gauge));
  }
}
`;
    }

    /**
     * Generate boot script that initializes the simulation
     */
    _generateBootScript() {
      return `<script>
${this._generateGaugeController()}

(function(){
  try{
    const dataEl = document.getElementById('design-data');
    const design = JSON.parse(dataEl.textContent);
    console.log('🎯 Loaded design:', design.metadata);

    const flowNetwork  = new (window.FlowNetwork||function(){})();
    const compManager  = new (window.ComponentManager||function(){}) (flowNetwork);
    const pipeManager  = new (window.PipeManager||function(){}) (flowNetwork);
    const valveManager = new (window.ValveManager||function(){}) (flowNetwork, compManager);
    const pumpManager  = new (window.PumpManager||function(){})  (flowNetwork, compManager);
    const tankManager  = new (window.TankManager||function(){})  (flowNetwork, compManager);
    const pressureMgr  = new (window.PressureManager||function(){}) (flowNetwork, compManager);
    const gaugeCtrl    = new GaugeController(flowNetwork, compManager);

    compManager.loadFromDesign?.(design);
    pipeManager.loadFromDesign?.(design);

    // Initialize gauges
    design.components.forEach(comp => {
      if (comp.type === 'analogGauge') {
        gaugeCtrl.initGauge(comp);
      }
    });

    flowNetwork.solve?.();
    valveManager.initUI?.();
    pumpManager.initUI?.();
    tankManager.initUI?.();

    let last = performance.now();
    function tick(now){
      const dt = (now - last)/1000; last = now;
      tankManager.step?.(dt);
      flowNetwork.solve?.();
      pressureMgr.updateUI?.();
      gaugeCtrl.updateAll();
      requestAnimationFrame(tick);
    }
    requestAnimationFrame(tick);

    console.log('✅ Simulator v${EXPORTER_VERSION} running with gauge controller');
  }catch(e){ console.error('💥 Boot failed', e); }
})();</script>`;
    }

    // =========================================================================
    // HELPER METHODS
    // =========================================================================

    _getDefaultOrientation(type) {
      const t = (type || '').toLowerCase();
      if (t === 'tank') return 'U';
      if (t === 'drain') return 'L';
      if (t === 'pump' || t === 'pumpfixed') return 'L';
      return 'R';
    }

    _getSymbolForComponent(type, orient, visual) {
      // Capitalize first letter for asset lookup
      const assetKey = type.charAt(0).toUpperCase() + type.slice(1);
      const asset = SVG_ASSETS[assetKey] || SVG_ASSETS[type];
      let assetPath = null;

      if (typeof asset === 'string') {
        assetPath = asset;
      } else if (asset) {
        // Check for visual variant first (feed/drain)
        if (visual && asset[visual]) {
          assetPath = asset[visual];
        } else if (asset[orient]) {
          // Otherwise use orientation variant
          assetPath = asset[orient];
        }
      }

      if (assetPath && this.symbolRegistry.has(assetPath)) {
        return this.symbolRegistry.get(assetPath);
      }

      return null;
    }

    _getPNGForComponent(type) {
      const png = PNG_FALLBACKS[type];
      return png ? this.options.baseUrl + png : null;
    }

    _assetPathToSymbolId(assetPath) {
      return 'sym-' + assetPath
        .replace(/^assets\//, '')
        .replace(/\.(svg|png)$/, '')
        .replace(/[^a-zA-Z0-9]/g, '-');
    }

    _assetPathToType(assetPath) {
      if (assetPath.includes('Valve')) return 'Valve';
      if (assetPath.includes('Tank')) return 'Tank';
      if (assetPath.includes('pump')) return 'PumpFixed';
      return 'Component';
    }

    _splitRef(ref) {
      if (!ref) return [null, null];
      const i = String(ref).indexOf('.');
      if (i === -1) return [String(ref), null];
      return [ref.slice(0, i), ref.slice(i + 1)];
    }

    _sanitizeId(id) {
      return String(id).replace(/[^a-zA-Z0-9_\-:.]/g, '_');
    }

    _escapeHtml(str) {
      return String(str)
        .replace(/&/g, '&amp;')
        .replace(/</g, '&lt;')
        .replace(/>/g, '&gt;')
        .replace(/"/g, '&quot;')
        .replace(/'/g, '&#39;');
    }
  }

  // Export to global
  global.SimulatorExporter = SimulatorExporter;
  console.log(`✅ Exporter v${EXPORTER_VERSION} loaded`);
  console.log('✅ Component scales: Tank 2x, Valve 1/3');
  console.log('✅ Style preservation: Enabled');

})(typeof window !== 'undefined' ? window : globalThis);<|MERGE_RESOLUTION|>--- conflicted
+++ resolved
@@ -749,11 +749,7 @@
           orientation: c.orientation,
           variant: 'std',
           ports: c.ports,
-<<<<<<< HEAD
-          config: c.config || {}
-=======
           config: c.config || {} // Include full config (scale, visual, etc.)
->>>>>>> a0112c59
         })),
         pipes: design.pipes
       };
