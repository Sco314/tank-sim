/**
 * exporter.js v5.5 - ACTUAL Color Bleed Fix + Visual Variants
 *
 * CHANGELOG v5.5:
 * - ✅ FIXED: Actual color bleed fix using `color: initial !important` on canvas
 * - ✅ FIXED: Removed incorrect `fill: none` override that broke SVG colors
 * - ✅ NEW: Export CSS matches designer CSS for consistent rendering
 *
 * CHANGELOG v5.4:
 * - ✅ NEW: Support for feed/drain visual variants (chemistry, pumpjack, refinery)
 * - ✅ FIXED: Export full component config (scale, visual, orientation, etc.)
 * - ✅ FIXED: Preserve component size, placement, and style from designer
 *
 * CHANGELOG v5.3:
 * - ✅ FIXED: Uses correct imageSize from componentLibrary (Tank 2x, Valve 1/3)
 * - ✅ FIXED: Preserves SVG fill/stroke attributes (grey valve body)
 * - ✅ FIXED: Consistent SVG path resolution with designer
 * - ✅ Improved style scoping to prevent bleed
 */

(function(global) {
  'use strict';

  const EXPORTER_VERSION = '5.5.0';
  const GITHUB_BASE_URL = 'https://sco314.github.io/tank-sim/';

  // SVG assets mapping (matches designer.js EXACTLY)
  const SVG_ASSETS = {
    Valve: {
      R: 'assets/Valve-Icon-handle-right-01.svg',
      L: 'assets/Valve-Icon-handle-left-01.svg',
      U: 'assets/Valve-Icon-handle-up-01.svg',
      D: 'assets/Valve-Icon-handle-right-01.svg' // Will rotate 180°
    },
    Tank: 'assets/Tankstoragevessel-01.svg',
    Pump: {
      L: 'assets/cent-pump-inlet-left-01.svg',
      R: 'assets/cent-pump-inlet-right-01.svg'
    },
    PumpFixed: {
      L: 'assets/cent-pump-inlet-left-01.svg',
      R: 'assets/cent-pump-inlet-right-01.svg'
    },
    PumpVariable: 'assets/pumpVariable.svg',
    Pump3Speed: 'assets/pump3speed.svg',
    // Visual variants for feed/drain
    Feed: {
      chemistry: 'assets/sourceChemistry.svg',
      pumpjack: 'assets/sourcePumpjack.svg',
      refinery: 'assets/sourceRefinery.svg'
    },
    Drain: {
      chemistry: 'assets/sourceChemistry.svg',
      pumpjack: 'assets/sourcePumpjack.svg',
      refinery: 'assets/sourceRefinery.svg'
    },
    // Sensors (analog gauge only - others don't have SVGs yet)
    AnalogGauge: 'assets/gaugeAnalog.svg'
  };

  // Component size mapping (from componentLibrary.js)
  const COMPONENT_SIZES = {
    tank: { w: 320, h: 360, x: -160, y: -180 },  // 2x larger
    valve: { w: 50, h: 50, x: -25, y: -25 },  // 2x larger (was 25x25)
    pump: { w: 120, h: 120, x: -60, y: -60 },
    pumpFixed: { w: 120, h: 120, x: -60, y: -60 },
    pumpVariable: { w: 120, h: 120, x: -60, y: -60 },
    pump3Speed: { w: 120, h: 120, x: -60, y: -60 },
    feed: { w: 80, h: 80, x: -40, y: -40 },  // 2x larger (was 40x40)
    drain: { w: 40, h: 40, x: -20, y: -20 },
    analogGauge: { w: 100, h: 100, x: -50, y: -50 },
    pressureSensor: { w: 40, h: 40, x: -20, y: -20 },
    flowSensor: { w: 40, h: 40, x: -20, y: -20 },
    levelSensor: { w: 40, h: 40, x: -20, y: -20 },
    default: { w: 100, h: 100, x: -50, y: -50 }
  };

  // PNG fallbacks
  const PNG_FALLBACKS = {
    Valve: 'assets/Valve-Icon-Transparent-bg.png',
    Tank: 'assets/Tank-Icon-Transparent-bg.png',
    Pump: 'assets/cent-pump-9-inlet-left.png',
    PumpFixed: 'assets/cent-pump-9-inlet-left.png'
  };

  class SimulatorExporter {
    constructor(designer, options = {}) {
      this.designer = designer;
      this.options = {
        baseUrl: options.baseUrl || GITHUB_BASE_URL,
        fetchTimeout: options.fetchTimeout || 10000
      };

      this.symbolRegistry = new Map();
      this.portIndex = new Map();
      this.fetchedSVGs = new Map();
    }

    /**
     * Main export method with progress callback support
     */
    async exportSimulator(progress = {}) {
      const update = progress.update || (() => {});
      const setDetail = progress.setDetail || (() => {});

      try {
        update('Collecting design data...');
        const design = this._collectDesign();
        
        update('Fetching SVG assets...');
        await this._fetchAllSVGs(design.components, setDetail);
        
        update('Building symbol registry...');
        this._buildSymbolRegistry();
        
        update('Extracting port coordinates...');
        this._extractPortCoordinates();
        
        update('Fetching engine files...');
        const engineCode = await this._fetchEngineFiles(setDetail);
        
        update('Generating HTML...');
        const simName = this._getSimulatorName();
        const html = this._generateHTML(design, engineCode, simName);
        
        update('Export complete!');
        return html;
        
      } catch (error) {
        console.error('❌ Export failed:', error);
        throw error;
      }
    }

    /**
     * Get simulator name from designer
     */
    _getSimulatorName() {
      if (typeof this.designer.getSimulatorName === 'function') {
        return this.designer.getSimulatorName();
      }
      if (this.designer.designMetadata?.name) {
        return this.designer.designMetadata.name;
      }
      return 'My Simulator';
    }

    /**
     * Collect design data from designer
     */
    _collectDesign() {
      const components = [];
      const pipes = [];

      // Try getConfiguration() first (preferred API)
      let designData = null;
      if (typeof this.designer.getConfiguration === 'function') {
        try {
          designData = this.designer.getConfiguration();
          console.log('✅ Got design via getConfiguration()');
        } catch (e) {
          console.warn('⚠️ getConfiguration() failed:', e.message);
        }
      }

      // Collect components
      const compSource = designData?.components || this.designer.components;
      if (compSource) {
        const compIterator = compSource instanceof Map 
          ? compSource 
          : Array.isArray(compSource)
            ? compSource.map((c, i) => [c.id || i, c])
            : Object.entries(compSource || {});
          
        for (const [id, comp] of compIterator) {
          components.push({
            id: comp.id || id,
            type: comp.type || 'Component',
            name: comp.name || comp.type || 'Component',
            x: comp.x || 0,
            y: comp.y || 0,
            orientation: comp.orientation || this._getDefaultOrientation(comp.type),
            ports: comp.ports || {},
            config: comp.config || {}
          });
        }
      }

      // Convert connections to pipes
      const connSource = designData?.connections || this.designer.connections;
      if (connSource && Array.isArray(connSource)) {
        for (const conn of connSource) {
          const fromRef = conn.pipeFrom || 
                         (conn.from && conn.fromPoint ? `${conn.from}.${conn.fromPoint}` : conn.from);
          const toRef = conn.pipeTo || 
                       (conn.to && conn.toPoint ? `${conn.to}.${conn.toPoint}` : conn.to);
          
          if (fromRef && toRef) {
            pipes.push({ 
              id: conn.id || `pipe_${pipes.length}`, 
              from: fromRef, 
              to: toRef 
            });
          }
        }
      }

      if (components.length === 0) {
        throw new Error('No components found in design. Make sure you have added components to the canvas.');
      }

      console.log(`✅ Collected ${components.length} components, ${pipes.length} pipes`);
      return { components, pipes };
    }

    /**
     * Fetch all SVG assets needed for this design
     */
    async _fetchAllSVGs(components, setDetail) {
      const neededAssets = new Set();

      for (const comp of components) {
        const type = comp.type;
        const orient = comp.orientation || 'R';
        const visual = comp.config?.visual; // For feed/drain variants

        // Capitalize first letter for asset lookup
        const assetKey = type.charAt(0).toUpperCase() + type.slice(1);
        const asset = SVG_ASSETS[assetKey] || SVG_ASSETS[type];

        if (typeof asset === 'string') {
          neededAssets.add(asset);
        } else if (asset) {
          // Check for visual variant first (feed/drain)
          if (visual && asset[visual]) {
            neededAssets.add(asset[visual]);
          } else if (asset[orient]) {
            // Otherwise use orientation variant
            neededAssets.add(asset[orient]);
          }
        }
      }

      const fetches = [];
      for (const assetPath of neededAssets) {
        fetches.push(this._fetchSVG(assetPath, setDetail));
      }

      await Promise.all(fetches);
      console.log(`✅ Fetched ${this.fetchedSVGs.size} SVG assets`);
    }

    /**
     * Fetch a single SVG asset
     */
    async _fetchSVG(assetPath, setDetail) {
      if (this.fetchedSVGs.has(assetPath)) return;
      
      const url = this.options.baseUrl + assetPath;
      setDetail && setDetail(assetPath);
      
      try {
        const response = await fetch(url, { 
          method: 'GET',
          cache: 'default'
        });
        
        if (!response.ok) {
          throw new Error(`HTTP ${response.status}`);
        }
        
        const svgText = await response.text();
        this.fetchedSVGs.set(assetPath, svgText);
        console.log(`✅ Fetched ${assetPath}`);
        
      } catch (error) {
        console.warn(`⚠️ Failed to fetch ${assetPath}:`, error.message);
      }
    }

    /**
     * Build symbol registry from fetched SVGs
     * FIXED: Preserves fill/stroke attributes for proper styling
     */
    _buildSymbolRegistry() {
      for (const [assetPath, svgText] of this.fetchedSVGs) {
        const symbolId = this._assetPathToSymbolId(assetPath);

        // Extract viewBox from SVG
        const viewBoxMatch = svgText.match(/viewBox="([^"]+)"/);
        const viewBox = viewBoxMatch ? viewBoxMatch[1] : '0 0 100 100';

        // Extract inner content (between <svg> and </svg>)
        const inner = this._extractSvgInner(svgText);

        // Prefix IDs to avoid collisions
        const prefixed = this._prefixSvgIds(inner, symbolId);

        // Scope classes BUT PRESERVE inline styles (fill, stroke, etc.)
<<<<<<< HEAD
        const scopedContent = this._scopeSvgStylesPreserving(prefixed, symbolId);

        const artworkRegex = new RegExp(`<g[^>]*id="${symbolId}-artwork"[^>]*>[\\s\\S]*?<\/g>`, 'i');
        const labelsRegex = new RegExp(`<g[^>]*id="${symbolId}-labels"[^>]*>[\\s\\S]*?<\/g>`, 'i');
        const artworkMatch = scopedContent.match(artworkRegex);
        const labelsMatch = scopedContent.match(labelsRegex);
=======
        const scoped = this._scopeSvgStylesPreserving(prefixed, symbolId);

        const artworkRegex = new RegExp(`<g[^>]*id="${symbolId}-artwork"[^>]*>[\\s\\S]*?<\/g>`, 'i');
        const labelsRegex = new RegExp(`<g[^>]*id="${symbolId}-labels"[^>]*>[\\s\\S]*?<\/g>`, 'i');
        const artworkMatch = scoped.match(artworkRegex);
        const labelsMatch = scoped.match(labelsRegex);
>>>>>>> dcabc490

        const record = {
          symbolId,
          viewBox,
          type: this._assetPathToType(assetPath),
          content: null
        };

        if (artworkMatch) {
          record.artwork = { id: `${symbolId}-artwork`, content: artworkMatch[0] };
          if (labelsMatch) {
            record.labels = { id: `${symbolId}-labels`, content: labelsMatch[0] };
          }
        } else {
<<<<<<< HEAD
          record.content = scopedContent;
=======
          record.content = scoped;
>>>>>>> dcabc490
        }

        this.symbolRegistry.set(assetPath, record);

        console.log(`✅ Registered symbol: ${symbolId}`);
      }
    }

    /**
     * Extract SVG inner content
     */
    _extractSvgInner(svgText) {
      const open = svgText.indexOf('>');
      const close = svgText.lastIndexOf('</svg>');
      if (open === -1 || close === -1 || close <= open) return svgText;
      return svgText.slice(open + 1, close).trim();
    }

    /**
     * Prefix SVG IDs to avoid collisions
     */
    _prefixSvgIds(content, prefix) {
      content = content.replace(/\bid="([^"]+)"/g, (m, id) => {
        if (id.startsWith(prefix) || id.startsWith('cp_') || id.startsWith('sym-')) return m;
        return `id="${prefix}-${id}"`;
      });
      content = content.replace(/url\(#([^)]+)\)/g, (m, id) => {
        if (id.startsWith(prefix) || id.startsWith('cp_') || id.startsWith('sym-')) return m;
        return `url(#${prefix}-${id})`;
      });
      content = content.replace(/href="#([^"]+)"/g, (m, id) => {
        if (id.startsWith(prefix) || id.startsWith('cp_') || id.startsWith('sym-')) return m;
        return `href="#${prefix}-${id}"`;
      });
      return content;
    }

    /**
     * Scope SVG styles while PRESERVING original inline styles
     * CRITICAL: This prevents the valve body from appearing white
     */
    _scopeSvgStylesPreserving(content, ns) {
      // Scope class names (but don't touch inline styles)
      content = content.replace(/class="([^"]+)"/g, (_, classes) => {
        const mapped = classes.split(/\s+/).map(c =>
          /^cls-\d+$/i.test(c) ? `${ns}-${c}` : c
        ).join(' ');
        return `class="${mapped}"`;
      });

      // Scope CSS selectors in <style> tags
      content = content.replace(
        /<style[^>]*>([\s\S]*?)<\/style>/g,
        (match, css) => {
          // Scope class selectors
          let scopedCss = css.replace(/\.cls-(\d+)/g, `.${ns}-cls-$1`);
          return `<style>${scopedCss}</style>`;
        }
      );

      // IMPORTANT: Do NOT strip inline fill, stroke, or style attributes!
      // These are what make the valve body grey instead of white.
      
      return content;
    }

    /**
     * Extract port coordinates from SVG
     */
    _extractPortCoordinates() {
      for (const [assetPath, data] of this.symbolRegistry) {
        const svgText = this.fetchedSVGs.get(assetPath);
        if (!svgText) continue;

        const viewBox = data.viewBox;
        const [vx, vy, vw, vh] = viewBox.split(/\s+/).map(Number);
        const ports = {};

        // Find port markers (circles or elements with data-port, id starting with cp_, etc.)
        const portRegex = /<(circle|rect)[^>]+(data-port="([^"]+)"|id="(cp_[^"]+|P_[^"]+|PORT_[^"]+)")/g;
        let match;
        while ((match = portRegex.exec(svgText))) {
          const tag = match[0];
          const portName = match[3] || match[4];
          
          if (!portName) continue;

          // Extract cx/cy or x/y
          const cxMatch = tag.match(/cx="([^"]+)"/);
          const cyMatch = tag.match(/cy="([^"]+)"/);
          const xMatch = tag.match(/\bx="([^"]+)"/);
          const yMatch = tag.match(/\by="([^"]+)"/);

          let px, py;
          if (cxMatch && cyMatch) {
            px = parseFloat(cxMatch[1]);
            py = parseFloat(cyMatch[1]);
          } else if (xMatch && yMatch) {
            px = parseFloat(xMatch[1]);
            py = parseFloat(yMatch[1]);
          }

          if (px != null && py != null) {
            // Normalize to 0-100 range
            const nx = ((px - vx) / vw) * 100;
            const ny = ((py - vy) / vh) * 100;
            
            const cleanName = portName.replace(/^(cp_|P_|PORT_)/, '').toUpperCase();
            ports[cleanName] = { x: nx, y: ny };
          }
        }

        if (Object.keys(ports).length > 0) {
          this.portIndex.set(data.type, ports);
          console.log(`✅ Extracted ${Object.keys(ports).length} ports from ${data.type}:`, ports);
        }
      }
    }

    /**
     * Fetch engine files from GitHub
     */
    async _fetchEngineFiles(setDetail) {
      const files = [
        'js/core/Component.js',
        'js/core/FlowNetwork.js',
        'js/core/ComponentManager.js',
        'js/managers/PipeManager.js',
        'js/managers/ValveManager.js',
        'js/managers/PumpManager.js',
        'js/managers/TankManager.js',
        'js/managers/PressureManager.js'
      ];

      const code = [];
      for (const file of files) {
        const url = this.options.baseUrl + file;
        setDetail && setDetail(file);
        
        try {
          const response = await fetch(url);
          if (!response.ok) {
            console.warn(`⚠️ Failed to fetch ${file}: HTTP ${response.status}`);
            continue;
          }
          
          const text = await response.text();
          code.push(`\n// === ${file} ===\n${text}`);
          console.log(`✅ Fetched ${file}`);
        } catch (error) {
          console.warn(`⚠️ Failed to fetch ${file}:`, error.message);
        }
      }

      return code.join('\n');
    }

    /**
     * Generate complete HTML
     */
    _generateHTML(design, engineCode, simName) {
      const title = this._escapeHtml(simName);
      const defs = this._generateSymbolDefs();
      const components = design.components.map(c => this._generateComponentSVG(c)).join('\n');
      const pipes = this._generatePipesSVG(design.components, design.pipes);
      const designJSON = this._generateDesignJSON(design, simName);
      const bootScript = this._generateBootScript();

      return `<!DOCTYPE html>
<html lang="en">
<head>
  <meta charset="UTF-8">
  <meta name="viewport" content="width=device-width, initial-scale=1.0">
  <title>${title}</title>
  <style>
    * { margin: 0; padding: 0; box-sizing: border-box; }
    body {
      font-family: system-ui, -apple-system, sans-serif;
      background: linear-gradient(135deg, #1e3a8a 0%, #1e293b 100%);
      color: #f1f5f9;
      height: 100vh;
      overflow: hidden;
    }

    #canvas {
      width: 100%;
      height: 100%;
      background: #0f172a;
    }

    /* CRITICAL: Reset color inheritance to prevent theme bleed into SVGs */
    #canvas,
    #canvas svg,
    #canvas svg * {
      color: initial !important;
    }

    .component {
      cursor: pointer;
      transition: opacity 0.2s;
    }
    .component:hover {
      opacity: 0.8;
    }

    .label {
      fill: #94a3b8;
      font-size: 12px;
      pointer-events: none;
    }

    /* Preserve SVG inline styles - let symbol's <style> tags work */
    .comp-skin {
      vector-effect: non-scaling-stroke;
    }

    /* Isolate symbols from each other */
    svg symbol {
      isolation: isolate;
    }

    .comp-frame {
      isolation: isolate;
    }
  </style>
</head>
<body>

<svg id="canvas" viewBox="0 0 1000 600" xmlns="http://www.w3.org/2000/svg">
  <defs>
${defs}
  </defs>
  
  <g id="pipes">
${pipes}
  </g>
  
  <g id="components">
${components}
  </g>
</svg>

<script id="design-data" type="application/json">
${designJSON}
</script>

<script>
${engineCode}
</script>

${bootScript}

</body>
</html>`;
    }

    /**
     * Generate symbol definitions
     */
    _generateSymbolDefs() {
      const defs = [];
      for (const [path, data] of this.symbolRegistry.entries()) {
        if (data.artwork) {
          defs.push(`    <symbol id="${data.artwork.id}" viewBox="${data.viewBox}">
${data.artwork.content}
    </symbol>`);
          if (data.labels) {
            defs.push(`    <symbol id="${data.labels.id}" viewBox="${data.viewBox}">
${data.labels.content}
    </symbol>`);
          }
        } else {
          defs.push(`    <symbol id="${data.symbolId}" viewBox="${data.viewBox}">
${data.content}
    </symbol>`);
        }
      }
      return defs.join('\n');
    }

    /**
     * Generate SVG for a single component
     * FIXED: Uses correct imageSize from COMPONENT_SIZES
     */
    /**
     * Get orientation transform for component
     */
    _getOrientationTransform(orient) {
      const o = String(orient || 'R').toUpperCase();
      switch (o) {
        case 'L': return 'scale(-1, 1)'; // Flip horizontal
        case 'U': return 'rotate(-90)';  // Rotate up
        case 'D': return 'rotate(90)';   // Rotate down
        case 'R':
        default:  return '';             // Right (no transform)
      }
    }

    /**
     * Get complete transform for a component
     */
    _getComponentTransform(comp) {
      const orient = String(comp.config?.orientation || comp.orientation || 'R').toUpperCase();
      const scale = comp.config?.scale || 1.0;

      let orientTransform = this._getOrientationTransform(orient);
      const scaleTransform = scale !== 1.0 ? `scale(${scale})` : '';
      let labelCompensation = null;

      const typeKey = String(comp.type || '').toLowerCase();
      if (typeKey.includes('pump')) {
        if (orient === 'L') {
          orientTransform = '';
        } else if (orient === 'R') {
          orientTransform = 'scale(-1, 1)';
          labelCompensation = 'scale(-1, 1)';
        }
      }

<<<<<<< HEAD
      const combined = [orientTransform, scaleTransform].filter(t => t).join(' ');
=======
      const typeKey = String(comp.type || '').toLowerCase();
      if (typeKey.includes('pump')) {
        if (orient === 'L') {
          orientTransform = '';
        } else if (orient === 'R') {
          orientTransform = 'scale(-1, 1)';
        }
      }

      const combined = [orientTransform, scaleTransform].filter(t => t).join(' ');
      const labelOnly = [scaleTransform].filter(t => t).join(' ');
>>>>>>> dcabc490

      return {
        outer: `translate(${comp.x|0}, ${comp.y|0})`,
        inner: combined || null,
        artwork: combined || null,
<<<<<<< HEAD
        labels: combined || null,
        labelComp: labelCompensation,
=======
        labels: labelOnly || null,
>>>>>>> dcabc490
        orientation: orient
      };
    }

    _generateComponentSVG(comp) {
      const cleanId = this._sanitizeId(comp.id);
      const type = comp.type || 'Component';
      const label = this._escapeHtml(comp.name || cleanId);

      // Get correct size for this component type
      const typeKey = type.toLowerCase();
      const size = COMPONENT_SIZES[typeKey] || COMPONENT_SIZES.default;

      // Get transforms (bake appearance into export)
      const transforms = this._getComponentTransform(comp);
      const outerTransform = transforms.outer;
      const innerTransform = transforms.inner;

      // Try symbol first
      const orient = comp.config?.orientation || comp.orientation || 'R';
      const visual = comp.config?.visual; // For feed/drain variants
      const symbolData = this._getSymbolForComponent(type, orient, visual);
      if (symbolData) {
<<<<<<< HEAD
        const createUse = (hrefId, className, extraTransform = null) => {
          const transformAttr = extraTransform ? ` transform="${extraTransform}"` : '';
          return `    <use href="#${hrefId}" class="${className}" vector-effect="non-scaling-stroke" width="${size.w}" height="${size.h}" x="${size.x}" y="${size.y}"${transformAttr} />`;
        };
=======
        const createUse = (hrefId, className) => `    <use href="#${hrefId}" class="${className}" vector-effect="non-scaling-stroke" width="${size.w}" height="${size.h}" x="${size.x}" y="${size.y}" />`;
>>>>>>> dcabc490

        let frames = '';

        if (symbolData.artwork) {
          const artTransform = transforms.artwork ? ` transform="${transforms.artwork}"` : '';
          frames += `<g class="comp-frame"${artTransform}>
${createUse(symbolData.artwork.id, 'comp-skin')}
  </g>`;
        }

        if (symbolData.labels) {
          const labelTransform = transforms.labels ? ` transform="${transforms.labels}"` : '';
          frames += `
  <g class="comp-label-frame"${labelTransform}>
<<<<<<< HEAD
${createUse(symbolData.labels.id, 'comp-skin-label', transforms.labelComp)}
=======
${createUse(symbolData.labels.id, 'comp-skin-label')}
>>>>>>> dcabc490
  </g>`;
        }

        if (!symbolData.artwork && !symbolData.labels) {
          const frameGroup = innerTransform
            ? `<g class="comp-frame" transform="${innerTransform}">
${createUse(symbolData.symbolId, 'comp-skin')}
  </g>`
            : createUse(symbolData.symbolId, 'comp-skin');

          frames = frameGroup;
        }

        return `<g id="${cleanId}" class="component ${this._escapeHtml(type)}" transform="${outerTransform}" data-orientation="${transforms.orientation}" tabindex="0" role="button">
  ${frames}
  <text class="label" x="0" y="${size.y + size.h + 20}" text-anchor="middle" font-size="12">${label}</text>
</g>`;
      }

      // Try PNG fallback
      const pngUrl = this._getPNGForComponent(type);
      if (pngUrl) {
        const frameGroup = innerTransform
          ? `<g class="comp-frame" transform="${innerTransform}">
    <image href="${pngUrl}" x="${size.x}" y="${size.y}" width="${size.w}" height="${size.h}" />
  </g>`
          : `<image href="${pngUrl}" x="${size.x}" y="${size.y}" width="${size.w}" height="${size.h}" />`;

        return `<g id="${cleanId}" class="component ${this._escapeHtml(type)}" transform="${outerTransform}" tabindex="0" role="button">
  ${frameGroup}
  <text class="label" x="0" y="${size.y - 10}" text-anchor="middle" font-size="12">${label}</text>
</g>`;
      }

      // Fallback to diagnostic box
      return `<g id="${cleanId}" class="component Missing" transform="${outerTransform}">
  <rect x="-20" y="-20" width="40" height="40" fill="#fee" stroke="#c00" stroke-width="2"/>
  <text class="label" x="0" y="-30" text-anchor="middle" font-size="12">${label}</text>
</g>`;
    }

    /**
     * Generate SVG for all pipes
     */
    _generatePipesSVG(components, pipes) {
      if (!pipes || pipes.length === 0) return '';
      
      const byId = new Map(components.map(c => [c.id, c]));
      const paths = [];

      for (const pipe of pipes) {
        const [fromId, fromPort] = this._splitRef(pipe.from);
        const [toId, toPort] = this._splitRef(pipe.to);
        const compA = byId.get(fromId);
        const compB = byId.get(toId);

        if (!compA || !compB) continue;

        const a = this._getPortWorldCoords(compA, fromPort);
        const b = this._getPortWorldCoords(compB, toPort);

        paths.push(`      <path d="M${a.x},${a.y} L${b.x},${b.y}" stroke="#93c5fd" stroke-width="3" fill="none"/>`);
      }

      return paths.join('\n');
    }

    /**
     * Get world coordinates for a component port (with transform support)
     */
    _getPortWorldCoords(comp, portName) {
      const cx = comp.x | 0;
      const cy = comp.y | 0;
      const type = comp.type;

      // Get correct size for this component type
      const typeKey = type.toLowerCase();
      const size = COMPONENT_SIZES[typeKey] || COMPONENT_SIZES.default;

      // Get port coordinates (prefer design, fallback to extracted)
      const ports = comp.ports || this.portIndex.get(type) || {};
      const port = portName && ports[portName];

      if (port) {
        // Convert from 0-100 space to component's local space
        let lx = ((port.x - 50) / 100) * size.w;
        let ly = ((port.y - 50) / 100) * size.h;

        // Apply orientation transform
        const orient = String(comp.config?.orientation || comp.orientation || 'R').toUpperCase();
        const isPump = typeKey.includes('pump');
        switch (orient) {
          case 'L':
            if (!isPump) {
              lx = -lx;
            }
            break;
          case 'R':
            if (isPump) {
              lx = -lx;
            }
            break;
          case 'U': // Rotate -90° (up)
            [lx, ly] = [ly, -lx];
            break;
          case 'D': // Rotate 90° (down)
            [lx, ly] = [-ly, lx];
            break;
        }

        // Apply scale
        const scale = comp.config?.scale || 1.0;
        lx *= scale;
        ly *= scale;

        return { x: cx + lx, y: cy + ly };
      }

      // Fallback to component center
      return { x: cx, y: cy };
    }

    /**
     * Generate design JSON
     */
    _generateDesignJSON(design, simName) {
      const config = {
        metadata: {
          exportedAt: new Date().toISOString(),
          exporter: `v${EXPORTER_VERSION}`,
          baseUrl: this.options.baseUrl,
          name: simName
        },
        components: design.components.map(c => ({
          id: c.id,
          name: c.name,
          type: c.type,
          x: c.x,
          y: c.y,
          orientation: c.orientation,
          variant: 'std',
          ports: c.ports,
          config: c.config || {} // Include full config (scale, visual, etc.)
        })),
        pipes: design.pipes
      };

      return JSON.stringify(config, null, 2);
    }

    /**
     * Generate gauge controller class
     */
    _generateGaugeController() {
      return `
/**
 * GaugeController - Manages analog gauge displays
 */
class GaugeController {
  constructor(flowNetwork, compManager) {
    this.flowNetwork = flowNetwork;
    this.compManager = compManager;
    this.gauges = new Map();
  }

  /**
   * Initialize gauge from component config
   */
  initGauge(comp) {
    const gaugeEl = document.getElementById(comp.id);
    if (!gaugeEl) return;

    const config = comp.config || {};
    const gauge = {
      id: comp.id,
      element: gaugeEl,
      needleEl: gaugeEl.querySelector('#gaugeNeedle'),
      valueEl: gaugeEl.querySelector('#gaugeValue'),
      unitEl: gaugeEl.querySelector('#gaugeUnit'),
      typeEl: gaugeEl.querySelector('#gaugeType'),
      labelEls: {
        min: gaugeEl.querySelector('#label_min'),
        label_25: gaugeEl.querySelector('#label_25'),
        label_50: gaugeEl.querySelector('#label_50'),
        label_75: gaugeEl.querySelector('#label_75'),
        max: gaugeEl.querySelector('#label_max')
      },
      config: {
        measurementType: config.measurementType || 'pressure',
        minRange: config.minRange || 0,
        maxRange: config.maxRange || 10,
        units: config.units || 'bar',
        decimals: config.decimals !== undefined ? config.decimals : 1
      },
      currentValue: 0
    };

    // Set up scale labels
    this.updateGaugeLabels(gauge);

    // Set units and type
    if (gauge.unitEl) gauge.unitEl.textContent = gauge.config.units;
    if (gauge.typeEl) gauge.typeEl.textContent = gauge.config.measurementType.toUpperCase();

    this.gauges.set(comp.id, gauge);
    console.log('✅ Initialized gauge:', comp.id, gauge.config);
  }

  /**
   * Update gauge scale labels based on range
   */
  updateGaugeLabels(gauge) {
    const { minRange, maxRange, decimals } = gauge.config;
    const range = maxRange - minRange;

    if (gauge.labelEls.min) gauge.labelEls.min.textContent = minRange.toFixed(decimals);
    if (gauge.labelEls.label_25) gauge.labelEls.label_25.textContent = (minRange + range * 0.25).toFixed(decimals);
    if (gauge.labelEls.label_50) gauge.labelEls.label_50.textContent = (minRange + range * 0.5).toFixed(decimals);
    if (gauge.labelEls.label_75) gauge.labelEls.label_75.textContent = (minRange + range * 0.75).toFixed(decimals);
    if (gauge.labelEls.max) gauge.labelEls.max.textContent = maxRange.toFixed(decimals);
  }

  /**
   * Get sensor value from flow network based on measurement type
   */
  getSensorValue(gauge) {
    const { measurementType } = gauge.config;

    // TODO: Connect to actual sensor readings from flow network
    // For now, return simulated values
    switch (measurementType) {
      case 'pressure':
        // Get pressure from connected component
        return Math.random() * gauge.config.maxRange;
      case 'flow':
        // Get flow rate from connected pipe
        return Math.random() * gauge.config.maxRange;
      case 'temperature':
        // Get temperature from connected component
        return gauge.config.minRange + Math.random() * (gauge.config.maxRange - gauge.config.minRange);
      case 'level':
        // Get level from connected tank
        return Math.random() * 100;
      default:
        return 0;
    }
  }

  /**
   * Update a single gauge display
   */
  updateGauge(gauge) {
    const value = this.getSensorValue(gauge);
    const { minRange, maxRange, decimals } = gauge.config;

    // Clamp value to range
    const clampedValue = Math.max(minRange, Math.min(maxRange, value));

    // Calculate needle angle (-135° to +135° = 270° total arc)
    const normalizedValue = (clampedValue - minRange) / (maxRange - minRange);
    const angle = -135 + (normalizedValue * 270);

    // Update needle rotation
    if (gauge.needleEl) {
      gauge.needleEl.setAttribute('transform', \`rotate(\${angle} 100 100)\`);
    }

    // Update value display
    if (gauge.valueEl) {
      gauge.valueEl.textContent = clampedValue.toFixed(decimals);
    }

    gauge.currentValue = clampedValue;
  }

  /**
   * Update all gauges
   */
  updateAll() {
    this.gauges.forEach(gauge => this.updateGauge(gauge));
  }
}
`;
    }

    /**
     * Generate boot script that initializes the simulation
     */
    _generateBootScript() {
      return `<script>
${this._generateGaugeController()}

(function(){
  try{
    const dataEl = document.getElementById('design-data');
    const design = JSON.parse(dataEl.textContent);
    console.log('🎯 Loaded design:', design.metadata);

    const flowNetwork  = new (window.FlowNetwork||function(){})();
    const compManager  = new (window.ComponentManager||function(){}) (flowNetwork);
    const pipeManager  = new (window.PipeManager||function(){}) (flowNetwork);
    const valveManager = new (window.ValveManager||function(){}) (flowNetwork, compManager);
    const pumpManager  = new (window.PumpManager||function(){})  (flowNetwork, compManager);
    const tankManager  = new (window.TankManager||function(){})  (flowNetwork, compManager);
    const pressureMgr  = new (window.PressureManager||function(){}) (flowNetwork, compManager);
    const gaugeCtrl    = new GaugeController(flowNetwork, compManager);

    compManager.loadFromDesign?.(design);
    pipeManager.loadFromDesign?.(design);

    // Initialize gauges
    design.components.forEach(comp => {
      if (comp.type === 'analogGauge') {
        gaugeCtrl.initGauge(comp);
      }
    });

    flowNetwork.solve?.();
    valveManager.initUI?.();
    pumpManager.initUI?.();
    tankManager.initUI?.();

    let last = performance.now();
    function tick(now){
      const dt = (now - last)/1000; last = now;
      tankManager.step?.(dt);
      flowNetwork.solve?.();
      pressureMgr.updateUI?.();
      gaugeCtrl.updateAll();
      requestAnimationFrame(tick);
    }
    requestAnimationFrame(tick);

    console.log('✅ Simulator v${EXPORTER_VERSION} running with gauge controller');
  }catch(e){ console.error('💥 Boot failed', e); }
})();</script>`;
    }

    // =========================================================================
    // HELPER METHODS
    // =========================================================================

    _getDefaultOrientation(type) {
      const t = (type || '').toLowerCase();
      if (t === 'tank') return 'U';
      if (t === 'drain') return 'L';
      if (t === 'pump' || t === 'pumpfixed') return 'L';
      return 'R';
    }

    _getSymbolForComponent(type, orient, visual) {
      // Capitalize first letter for asset lookup
      const assetKey = type.charAt(0).toUpperCase() + type.slice(1);
      const asset = SVG_ASSETS[assetKey] || SVG_ASSETS[type];
      let assetPath = null;

      if (typeof asset === 'string') {
        assetPath = asset;
      } else if (asset) {
        // Check for visual variant first (feed/drain)
        if (visual && asset[visual]) {
          assetPath = asset[visual];
        } else if (asset[orient]) {
          // Otherwise use orientation variant
          assetPath = asset[orient];
        }
      }

      if (assetPath && this.symbolRegistry.has(assetPath)) {
        return this.symbolRegistry.get(assetPath);
      }

      return null;
    }

    _getPNGForComponent(type) {
      const png = PNG_FALLBACKS[type];
      return png ? this.options.baseUrl + png : null;
    }

    _assetPathToSymbolId(assetPath) {
      return 'sym-' + assetPath
        .replace(/^assets\//, '')
        .replace(/\.(svg|png)$/, '')
        .replace(/[^a-zA-Z0-9]/g, '-');
    }

    _assetPathToType(assetPath) {
      if (assetPath.includes('Valve')) return 'Valve';
      if (assetPath.includes('Tank')) return 'Tank';
      if (assetPath.includes('pump')) return 'PumpFixed';
      return 'Component';
    }

    _splitRef(ref) {
      if (!ref) return [null, null];
      const i = String(ref).indexOf('.');
      if (i === -1) return [String(ref), null];
      return [ref.slice(0, i), ref.slice(i + 1)];
    }

    _sanitizeId(id) {
      return String(id).replace(/[^a-zA-Z0-9_\-:.]/g, '_');
    }

    _escapeHtml(str) {
      return String(str)
        .replace(/&/g, '&amp;')
        .replace(/</g, '&lt;')
        .replace(/>/g, '&gt;')
        .replace(/"/g, '&quot;')
        .replace(/'/g, '&#39;');
    }
  }

  // Export to global
  global.SimulatorExporter = SimulatorExporter;
  console.log(`✅ Exporter v${EXPORTER_VERSION} loaded`);
  console.log('✅ Component scales: Tank 2x, Valve 1/3');
  console.log('✅ Style preservation: Enabled');

})(typeof window !== 'undefined' ? window : globalThis);<|MERGE_RESOLUTION|>--- conflicted
+++ resolved
@@ -297,21 +297,12 @@
         const prefixed = this._prefixSvgIds(inner, symbolId);
 
         // Scope classes BUT PRESERVE inline styles (fill, stroke, etc.)
-<<<<<<< HEAD
-        const scopedContent = this._scopeSvgStylesPreserving(prefixed, symbolId);
-
-        const artworkRegex = new RegExp(`<g[^>]*id="${symbolId}-artwork"[^>]*>[\\s\\S]*?<\/g>`, 'i');
-        const labelsRegex = new RegExp(`<g[^>]*id="${symbolId}-labels"[^>]*>[\\s\\S]*?<\/g>`, 'i');
-        const artworkMatch = scopedContent.match(artworkRegex);
-        const labelsMatch = scopedContent.match(labelsRegex);
-=======
         const scoped = this._scopeSvgStylesPreserving(prefixed, symbolId);
 
         const artworkRegex = new RegExp(`<g[^>]*id="${symbolId}-artwork"[^>]*>[\\s\\S]*?<\/g>`, 'i');
         const labelsRegex = new RegExp(`<g[^>]*id="${symbolId}-labels"[^>]*>[\\s\\S]*?<\/g>`, 'i');
         const artworkMatch = scoped.match(artworkRegex);
         const labelsMatch = scoped.match(labelsRegex);
->>>>>>> dcabc490
 
         const record = {
           symbolId,
@@ -326,11 +317,7 @@
             record.labels = { id: `${symbolId}-labels`, content: labelsMatch[0] };
           }
         } else {
-<<<<<<< HEAD
-          record.content = scopedContent;
-=======
           record.content = scoped;
->>>>>>> dcabc490
         }
 
         this.symbolRegistry.set(assetPath, record);
@@ -650,9 +637,6 @@
         }
       }
 
-<<<<<<< HEAD
-      const combined = [orientTransform, scaleTransform].filter(t => t).join(' ');
-=======
       const typeKey = String(comp.type || '').toLowerCase();
       if (typeKey.includes('pump')) {
         if (orient === 'L') {
@@ -664,18 +648,12 @@
 
       const combined = [orientTransform, scaleTransform].filter(t => t).join(' ');
       const labelOnly = [scaleTransform].filter(t => t).join(' ');
->>>>>>> dcabc490
 
       return {
         outer: `translate(${comp.x|0}, ${comp.y|0})`,
         inner: combined || null,
         artwork: combined || null,
-<<<<<<< HEAD
-        labels: combined || null,
-        labelComp: labelCompensation,
-=======
         labels: labelOnly || null,
->>>>>>> dcabc490
         orientation: orient
       };
     }
@@ -699,14 +677,7 @@
       const visual = comp.config?.visual; // For feed/drain variants
       const symbolData = this._getSymbolForComponent(type, orient, visual);
       if (symbolData) {
-<<<<<<< HEAD
-        const createUse = (hrefId, className, extraTransform = null) => {
-          const transformAttr = extraTransform ? ` transform="${extraTransform}"` : '';
-          return `    <use href="#${hrefId}" class="${className}" vector-effect="non-scaling-stroke" width="${size.w}" height="${size.h}" x="${size.x}" y="${size.y}"${transformAttr} />`;
-        };
-=======
         const createUse = (hrefId, className) => `    <use href="#${hrefId}" class="${className}" vector-effect="non-scaling-stroke" width="${size.w}" height="${size.h}" x="${size.x}" y="${size.y}" />`;
->>>>>>> dcabc490
 
         let frames = '';
 
@@ -721,11 +692,7 @@
           const labelTransform = transforms.labels ? ` transform="${transforms.labels}"` : '';
           frames += `
   <g class="comp-label-frame"${labelTransform}>
-<<<<<<< HEAD
-${createUse(symbolData.labels.id, 'comp-skin-label', transforms.labelComp)}
-=======
 ${createUse(symbolData.labels.id, 'comp-skin-label')}
->>>>>>> dcabc490
   </g>`;
         }
 
