<!DOCTYPE html>
<html lang="en">
<head>
  <meta charset="UTF-8">
  <meta name="viewport" content="width=device-width, initial-scale=1.0">
  <title>Process Simulator Designer v3.2</title>
  <link rel="stylesheet" href="css/designer-style.css">
</head>
<body>

<!-- Hidden SVG sprite container -->
<svg style="display:none" aria-hidden="true">
  <defs id="component-sprite">
    <!-- Symbols will be populated by designer.js -->
  </defs>
</svg>

<div class="designer-container">
  
  <!-- Left Sidebar: Component Library -->
  <aside class="library-panel">
    <div class="library-header">
      <h2>Components</h2>
      <input
        type="text"
        id="searchComponents"
        placeholder="Search components..."
        class="search-input"
      >
    </div>
    <div class="library-content" id="componentPalette">
<<<<<<< HEAD
      <!-- Populated by designer.js -->
=======
      <!-- Populated by designer.js with Feed/Product dropdowns -->
>>>>>>> d791c27d
    </div>
  </aside>

  <!-- Main Canvas Area -->
  <main class="canvas-area">
    <div class="toolbar">
      <div class="toolbar-section">
        <button id="selectTool" class="tool-btn active" title="Select Tool">
          <span>🖱️</span> Select
        </button>
        <button id="connectTool" class="tool-btn" title="Connect Tool">
          <span>🔗</span> Connect
        </button>
      </div>
      
      <div class="toolbar-section">
        <label class="toolbar-option">
          <input type="checkbox" id="gridToggle" checked>
          <span>Grid</span>
        </label>
        <label class="toolbar-option">
          <input type="checkbox" id="snapToggle" checked>
          <span>Snap</span>
        </label>
      </div>

      <div class="toolbar-section">
        <button id="previewBtn" class="btn" title="Preview Design">
          👁️ Preview
        </button>
        <button id="importBtn" class="btn" title="Import Design">
          📥 Import
        </button>
        <button id="saveDesignBtn" class="btn" title="Save Design as JSON">
          💾 Save Design
        </button>
      </div>

      <div class="toolbar-section">
        <button id="clearBtn" class="btn btn-warning" title="Clear Canvas">
          🗑️ Clear
        </button>

        <!-- ✅ NEW: Direct export button with progress tracking -->
        <button id="btn-export" class="btn btn-primary" title="Export Simulator with Progress">
          📤 Export Sim
        </button>

        <button id="exportSingleFile" class="btn btn-primary" title="Export Single-File HTML">
          📄 Single-File
        </button>

        <button id="exportZip" class="btn" title="Export Flat Folder / ZIP">
          📦 ZIP
        </button>
      </div>

      <div class="toolbar-stats">
        <span id="componentCount">Components: 0</span>
        <span id="connectionCount">Connections: 0</span>
        <span id="mousePos">X: 0, Y: 0</span>
        <!-- ✅ NEW: Export status display -->
        <span id="export-status" style="font:12px/1.4 system-ui;color:#6b7280;margin-left:10px"></span>
      </div>
    </div>

    <div class="canvas-wrapper">
      <svg 
        id="canvas" 
        viewBox="0 0 1000 600" 
        xmlns="http://www.w3.org/2000/svg"
        class="design-canvas"
      >
        <defs>
          <pattern id="designerGrid" width="20" height="20" patternUnits="userSpaceOnUse">
            <path d="M 20 0 L 0 0 0 20" fill="none" stroke="#22305f" stroke-width="1"/>
          </pattern>
        </defs>
        
        <rect 
          id="gridRect" 
          x="0" 
          y="0" 
          width="100%" 
          height="100%" 
          fill="url(#designerGrid)"
          opacity="0.4"
        />
        
        <g id="connectionsLayer"></g>
        <g id="componentsLayer"></g>
      </svg>
    </div>
  </main>

  <!-- Right Sidebar: Properties -->
  <aside class="properties-panel">
    <div class="properties-header">
      <h2>Properties</h2>
    </div>
    <div class="properties-content" id="propertiesContent">
      <div class="empty-state">
        <div class="empty-icon">📋</div>
        <p>Select a component to edit its properties</p>
      </div>
    </div>
  </aside>

</div>

<!-- Export Modal (kept for compatibility with existing code) -->
<div id="exportModal" class="modal-overlay" style="display: none;" aria-hidden="true">
  <div class="modal-container">
    <button
      id="exportModalClose"
      class="modal-close"
      aria-label="Close export dialog"
    >
      ×
    </button>

    <div class="modal-header">
      <h2>📤 Export Simulator</h2>
    </div>

    <div class="modal-body">
      <div class="export-info">
        <div class="info-row">
          <span>Components:</span>
          <strong id="compCount">0</strong>
        </div>
        <div class="info-row">
          <span>Connections:</span>
          <strong id="connCount">0</strong>
        </div>
      </div>

      <div class="form-field">
        <label for="simName">Simulator Name:</label>
        <input
          type="text"
          id="simName"
          placeholder="My Process Simulator"
          value="My Simulator"
          class="text-input"
        >
      </div>

      <div class="export-note">
        <strong>📝 Note:</strong>
        <p>Exports standalone HTML file with all engine code embedded from GitHub.</p>
      </div>
    </div>

    <div class="modal-footer">
      <button id="exportCancelBtn" class="btn">Cancel</button>
      <button id="exportConfirmBtn" class="btn btn-primary">Export</button>
    </div>
  </div>
</div>


<!-- Scripts -->
<!-- JSZip for ZIP export support -->
<script src="https://cdnjs.cloudflare.com/ajax/libs/jszip/3.10.1/jszip.min.js"></script>

<!-- Load scripts in correct order with cache-busting -->
<script src="js/componentLibrary.js?v=3.2"></script>
<script src="js/exporter.js?v=5.5"></script>
<script src="js/designer.js?v=3.2"></script>

<!-- ✅ NEW: Export button handler with progress tracking -->
<script>
  // Wait for designer to be ready
  window.addEventListener('DOMContentLoaded', () => {
    const statusEl = document.getElementById('export-status');
    
    // Progress tracking object
    const progress = {
      update: (msg) => {
        if (statusEl) statusEl.textContent = msg;
        console.log('📊 Export progress:', msg);
      },
      setDetail: (d) => {
        if (statusEl) statusEl.textContent = (statusEl.textContent || '') + ' — ' + d;
        console.log('📊 Export detail:', d);
      }
    };

    // Export button handler
    const exportBtn = document.getElementById('btn-export');
    if (exportBtn) {
      exportBtn.addEventListener('click', async () => {
        try {
          // Clear previous status
          if (statusEl) statusEl.textContent = '⏳ Starting export...';
          
          // Get designer instance (set by designer.js)
          const designer = window.designer || window.DESIGNER;
          
          if (!designer) {
            throw new Error('Designer not initialized. Please wait for page to load.');
          }
          
          // Check if we have components
          if (!designer.components || designer.components.size === 0) {
            throw new Error('No components on canvas. Add components before exporting.');
          }
          
          // Create exporter instance
          const exporter = new SimulatorExporter(designer, {
            baseUrl: 'https://sco314.github.io/tank-sim/' // GitHub Pages root
          });
          
          // Export with progress tracking
          progress.update('⏳ Fetching engine files...');
          const html = await exporter.exportSimulator(progress);
          
          // Download the file
          progress.update('⏳ Downloading...');
          const simName = 'simulator'; // You can make this configurable
          const filename = simName.toLowerCase().replace(/[^a-z0-9]+/g, '-') + '.html';
          download(filename, html, 'text/html');
          
          // Success!
          if (statusEl) {
            statusEl.textContent = '✅ Exported successfully!';
            statusEl.style.color = '#10b981';
          }
          
          // Clear status after 3 seconds
          setTimeout(() => {
            if (statusEl) {
              statusEl.textContent = '';
              statusEl.style.color = '#6b7280';
            }
          }, 3000);
          
        } catch (e) {
          console.error('❌ Export failed:', e);
          if (statusEl) {
            statusEl.textContent = '💥 Export failed: ' + e.message;
            statusEl.style.color = '#ef4444';
          }
          alert('Export failed: ' + e.message);
        }
      });
      
      console.log('✅ New export button handler initialized');
    }

    // Save Design button
    const saveDesignBtn = document.getElementById('saveDesignBtn');
    if (saveDesignBtn) {
      saveDesignBtn.addEventListener('click', () => {
        const designer = window.designer;
        if (!designer) return;
        
        const design = designer.getDesignData();
        const json = JSON.stringify(design, null, 2);
        download('design.json', json, 'application/json');
      });
    }

    // Import button
    const importBtn = document.getElementById('importBtn');
    if (importBtn) {
      importBtn.addEventListener('click', () => {
        const input = document.createElement('input');
        input.type = 'file';
        input.accept = '.json';
        input.onchange = (e) => {
          const file = e.target.files[0];
          if (!file) return;
          
          const reader = new FileReader();
          reader.onload = (e) => {
            try {
              const design = JSON.parse(e.target.result);
              window.designer.loadDesign(design);
            } catch (err) {
              alert('Failed to load design: ' + err.message);
            }
          };
          reader.readAsText(file);
        };
        input.click();
      });
    }
  });

  /**
   * Download helper function
   */
  function download(filename, text, mime) {
    const blob = new Blob([text], { type: mime || 'text/plain' });
    const a = document.createElement('a');
    a.href = URL.createObjectURL(blob);
    a.download = filename;
    document.body.appendChild(a);
    a.click();
    document.body.removeChild(a);
    URL.revokeObjectURL(a.href);
  }
</script>

<<<<<<< HEAD
=======

>>>>>>> d791c27d
</body>
</html><|MERGE_RESOLUTION|>--- conflicted
+++ resolved
@@ -29,11 +29,7 @@
       >
     </div>
     <div class="library-content" id="componentPalette">
-<<<<<<< HEAD
-      <!-- Populated by designer.js -->
-=======
       <!-- Populated by designer.js with Feed/Product dropdowns -->
->>>>>>> d791c27d
     </div>
   </aside>
 
@@ -340,9 +336,6 @@
   }
 </script>
 
-<<<<<<< HEAD
-=======
-
->>>>>>> d791c27d
+
 </body>
 </html>